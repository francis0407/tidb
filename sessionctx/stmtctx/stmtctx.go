--- conflicted
+++ resolved
@@ -142,12 +142,9 @@
 	lockWaitStartTime     *time.Time // LockWaitStartTime stores the pessimistic lock wait start time
 	PessimisticLockWaited int32
 	LockKeysDuration      time.Duration
-<<<<<<< HEAD
+	LockKeysCount         int32
 	// CascadesTracer is used to trace the optimization process of cascades planner.
 	CascadesTracer *CascadesTracer
-=======
-	LockKeysCount         int32
->>>>>>> be434ba1
 }
 
 // StmtHints are SessionVars related sql hints.
