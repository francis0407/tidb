use test;
drop table if exists t1, t2, t3, t4;
create table t1 (c1 int primary key, c2 int, c3 int, index c2 (c2));
create table t2 (c1 int unique, c2 int);
insert into t2 values(1, 0), (2, 1);
create table t3 (a bigint, b bigint, c bigint, d bigint);
create table t4 (a int, b int, c int, index idx(a, b), primary key(a));
set @@session.tidb_opt_agg_push_down = 1;
set @@session.tidb_opt_insubq_to_join_and_agg=1;
set @@session.tidb_hashagg_partial_concurrency = 1;
set @@session.tidb_hashagg_final_concurrency = 1;
explain select * from t3 where exists (select s.a from t3 s having sum(s.a) = t3.a );
id	count	task	operator info
Projection_11	8000.00	root	test.t3.a, test.t3.b, test.t3.c, test.t3.d
└─HashLeftJoin_12	8000.00	root	semi join, inner:StreamAgg_27, equal:[eq(cast(test.t3.a), sel_agg_1)]
  ├─Projection_13	10000.00	root	test.t3.a, test.t3.b, test.t3.c, test.t3.d, cast(test.t3.a)
  │ └─TableReader_15	10000.00	root	data:TableScan_14
  │   └─TableScan_14	10000.00	cop	table:t3, range:[-inf,+inf], keep order:false, stats:pseudo
  └─StreamAgg_27	1.00	root	funcs:sum(col_0)
    └─TableReader_28	1.00	root	data:StreamAgg_19
      └─StreamAgg_19	1.00	cop	funcs:sum(test.s.a)
        └─TableScan_26	10000.00	cop	table:s, range:[-inf,+inf], keep order:false, stats:pseudo
explain select * from t1;
id	count	task	operator info
TableReader_5	10000.00	root	data:TableScan_4
└─TableScan_4	10000.00	cop	table:t1, range:[-inf,+inf], keep order:false, stats:pseudo
explain select * from t1 order by c2;
id	count	task	operator info
IndexLookUp_12	10000.00	root	
├─IndexScan_10	10000.00	cop	table:t1, index:c2, range:[NULL,+inf], keep order:true, stats:pseudo
└─TableScan_11	10000.00	cop	table:t1, keep order:false, stats:pseudo
explain select * from t2 order by c2;
id	count	task	operator info
Sort_4	10000.00	root	test.t2.c2:asc
└─TableReader_8	10000.00	root	data:TableScan_7
  └─TableScan_7	10000.00	cop	table:t2, range:[-inf,+inf], keep order:false, stats:pseudo
explain select * from t1 where t1.c1 > 0;
id	count	task	operator info
TableReader_6	3333.33	root	data:TableScan_5
└─TableScan_5	3333.33	cop	table:t1, range:(0,+inf], keep order:false, stats:pseudo
explain select t1.c1, t1.c2 from t1 where t1.c2 = 1;
id	count	task	operator info
IndexReader_6	10.00	root	index:IndexScan_5
└─IndexScan_5	10.00	cop	table:t1, index:c2, range:[1,1], keep order:false, stats:pseudo
explain select * from t1 left join t2 on t1.c2 = t2.c1 where t1.c1 > 1;
id	count	task	operator info
HashLeftJoin_19	4166.67	root	left outer join, inner:TableReader_32, equal:[eq(test.t1.c2, test.t2.c1)]
├─TableReader_29	3333.33	root	data:TableScan_28
│ └─TableScan_28	3333.33	cop	table:t1, range:(1,+inf], keep order:false, stats:pseudo
└─TableReader_32	9990.00	root	data:Selection_31
  └─Selection_31	9990.00	cop	not(isnull(test.t2.c1))
    └─TableScan_30	10000.00	cop	table:t2, range:[-inf,+inf], keep order:false, stats:pseudo
explain update t1 set t1.c2 = 2 where t1.c1 = 1;
id	count	task	operator info
Point_Get_1	1.00	root	table:t1, handle:1
explain delete from t1 where t1.c2 = 1;
id	count	task	operator info
IndexLookUp_9	10.00	root	
├─IndexScan_7	10.00	cop	table:t1, index:c2, range:[1,1], keep order:false, stats:pseudo
└─TableScan_8	10.00	cop	table:t1, keep order:false, stats:pseudo
explain select count(b.c2) from t1 a, t2 b where a.c1 = b.c2 group by a.c1;
id	count	task	operator info
Projection_11	9990.00	root	cast(join_agg_0)
<<<<<<< HEAD
└─HashLeftJoin_15	9990.00	root	inner join, inner:HashAgg_22, equal:[eq(test.a.c1, test.b.c2)]
  ├─IndexReader_30	10000.00	root	index:IndexScan_29
  │ └─IndexScan_29	10000.00	cop	table:a, index:c2, range:[NULL,+inf], keep order:false, stats:pseudo
  └─HashAgg_22	7992.00	root	group by:col_2, funcs:count(col_0), firstrow(col_2)
    └─TableReader_23	7992.00	root	data:HashAgg_17
      └─HashAgg_17	7992.00	cop	group by:test.b.c2, funcs:count(test.b.c2)
        └─Selection_21	9990.00	cop	not(isnull(test.b.c2))
          └─TableScan_20	10000.00	cop	table:b, range:[-inf,+inf], keep order:false, stats:pseudo
=======
└─HashLeftJoin_19	9990.00	root	inner join, inner:HashAgg_26, equal:[eq(test.a.c1, test.b.c2)]
  ├─TableReader_32	10000.00	root	data:TableScan_31
  │ └─TableScan_31	10000.00	cop	table:a, range:[-inf,+inf], keep order:false, stats:pseudo
  └─HashAgg_26	7992.00	root	group by:col_2, funcs:count(col_0), firstrow(col_2)
    └─TableReader_27	7992.00	root	data:HashAgg_21
      └─HashAgg_21	7992.00	cop	group by:test.b.c2, funcs:count(test.b.c2)
        └─Selection_25	9990.00	cop	not(isnull(test.b.c2))
          └─TableScan_24	10000.00	cop	table:b, range:[-inf,+inf], keep order:false, stats:pseudo
>>>>>>> 84506135
explain select * from t2 order by t2.c2 limit 0, 1;
id	count	task	operator info
TopN_7	1.00	root	test.t2.c2:asc, offset:0, count:1
└─TableReader_15	1.00	root	data:TopN_14
  └─TopN_14	1.00	cop	test.t2.c2:asc, offset:0, count:1
    └─TableScan_13	10000.00	cop	table:t2, range:[-inf,+inf], keep order:false, stats:pseudo
explain select * from t1 where c1 > 1 and c2 = 1 and c3 < 1;
id	count	task	operator info
IndexLookUp_11	1.11	root	
├─IndexScan_8	33.33	cop	table:t1, index:c2, range:(1 1,1 +inf], keep order:false, stats:pseudo
└─Selection_10	1.11	cop	lt(test.t1.c3, 1)
  └─TableScan_9	33.33	cop	table:t1, keep order:false, stats:pseudo
explain select * from t1 where c1 = 1 and c2 > 1;
id	count	task	operator info
TableReader_7	0.33	root	data:Selection_6
└─Selection_6	0.33	cop	gt(test.t1.c2, 1)
  └─TableScan_5	1.00	cop	table:t1, range:[1,1], keep order:false, stats:pseudo
explain select sum(t1.c1 in (select c1 from t2)) from t1;
id	count	task	operator info
StreamAgg_12	1.00	root	funcs:sum(col_0)
└─Projection_21	10000.00	root	cast(5_aux_0)
  └─HashLeftJoin_20	10000.00	root	CARTESIAN left outer semi join, inner:TableReader_19, other cond:eq(test.t1.c1, test.t2.c1)
    ├─IndexReader_17	10000.00	root	index:IndexScan_16
    │ └─IndexScan_16	10000.00	cop	table:t1, index:c2, range:[NULL,+inf], keep order:false, stats:pseudo
    └─TableReader_19	10000.00	root	data:TableScan_18
      └─TableScan_18	10000.00	cop	table:t2, range:[-inf,+inf], keep order:false, stats:pseudo
explain select c1 from t1 where c1 in (select c2 from t2);
id	count	task	operator info
Projection_9	9990.00	root	test.t1.c1
<<<<<<< HEAD
└─HashLeftJoin_13	9990.00	root	inner join, inner:HashAgg_20, equal:[eq(test.t1.c1, test.t2.c2)]
  ├─IndexReader_28	10000.00	root	index:IndexScan_27
  │ └─IndexScan_27	10000.00	cop	table:t1, index:c2, range:[NULL,+inf], keep order:false, stats:pseudo
  └─HashAgg_20	7992.00	root	group by:col_1, funcs:firstrow(col_1)
    └─TableReader_21	7992.00	root	data:HashAgg_15
      └─HashAgg_15	7992.00	cop	group by:test.t2.c2, 
        └─Selection_19	9990.00	cop	not(isnull(test.t2.c2))
          └─TableScan_18	10000.00	cop	table:t2, range:[-inf,+inf], keep order:false, stats:pseudo
=======
└─HashLeftJoin_17	9990.00	root	inner join, inner:HashAgg_24, equal:[eq(test.t1.c1, test.t2.c2)]
  ├─TableReader_30	10000.00	root	data:TableScan_29
  │ └─TableScan_29	10000.00	cop	table:t1, range:[-inf,+inf], keep order:false, stats:pseudo
  └─HashAgg_24	7992.00	root	group by:col_1, funcs:firstrow(col_1)
    └─TableReader_25	7992.00	root	data:HashAgg_19
      └─HashAgg_19	7992.00	cop	group by:test.t2.c2, 
        └─Selection_23	9990.00	cop	not(isnull(test.t2.c2))
          └─TableScan_22	10000.00	cop	table:t2, range:[-inf,+inf], keep order:false, stats:pseudo
>>>>>>> 84506135
explain select (select count(1) k from t1 s where s.c1 = t1.c1 having k != 0) from t1;
id	count	task	operator info
Projection_12	10000.00	root	ifnull(5_col_0, 0)
└─MergeJoin_13	10000.00	root	left outer join, left key:test.t1.c1, right key:test.s.c1
  ├─TableReader_16	10000.00	root	data:TableScan_15
  │ └─TableScan_15	10000.00	cop	table:t1, range:[-inf,+inf], keep order:true, stats:pseudo
  └─Projection_17	8000.00	root	1, test.s.c1
    └─TableReader_19	10000.00	root	data:TableScan_18
      └─TableScan_18	10000.00	cop	table:s, range:[-inf,+inf], keep order:true, stats:pseudo
explain select * from information_schema.columns;
id	count	task	operator info
MemTableScan_4	10000.00	root	
explain select c2 = (select c2 from t2 where t1.c1 = t2.c1 order by c1 limit 1) from t1;
id	count	task	operator info
Projection_12	10000.00	root	eq(test.t1.c2, test.t2.c2)
└─Apply_14	10000.00	root	CARTESIAN left outer join, inner:Limit_21
  ├─TableReader_16	10000.00	root	data:TableScan_15
  │ └─TableScan_15	10000.00	cop	table:t1, range:[-inf,+inf], keep order:false, stats:pseudo
  └─Limit_21	1.00	root	offset:0, count:1
    └─Projection_41	1.00	root	test.t2.c1, test.t2.c2
      └─IndexLookUp_40	1.00	root	
        ├─Limit_39	1.00	cop	offset:0, count:1
        │ └─IndexScan_37	1.00	cop	table:t2, index:c1, range: decided by [eq(test.t1.c1, test.t2.c1)], keep order:true, stats:pseudo
        └─TableScan_38	1.00	cop	table:t2, keep order:false, stats:pseudo
explain select * from t1 order by c1 desc limit 1;
id	count	task	operator info
Limit_10	1.00	root	offset:0, count:1
└─TableReader_20	1.00	root	data:Limit_19
  └─Limit_19	1.00	cop	offset:0, count:1
    └─TableScan_18	1.00	cop	table:t1, range:[-inf,+inf], keep order:true, desc, stats:pseudo
explain select * from t4 use index(idx) where a > 1 and b > 1 and c > 1 limit 1;
id	count	task	operator info
Limit_9	1.00	root	offset:0, count:1
└─IndexLookUp_16	1.00	root	
  ├─Selection_13	3.00	cop	gt(test.t4.b, 1)
  │ └─IndexScan_11	9.00	cop	table:t4, index:a, b, range:(1,+inf], keep order:false, stats:pseudo
  └─Limit_15	1.00	cop	offset:0, count:1
    └─Selection_14	1.00	cop	gt(test.t4.c, 1)
      └─TableScan_12	3.00	cop	table:t4, keep order:false, stats:pseudo
explain select * from t4 where a > 1 and c > 1 limit 1;
id	count	task	operator info
Limit_8	1.00	root	offset:0, count:1
└─TableReader_14	1.00	root	data:Limit_13
  └─Limit_13	1.00	cop	offset:0, count:1
    └─Selection_12	1.00	cop	gt(test.t4.c, 1)
      └─TableScan_11	3.00	cop	table:t4, range:(1,+inf], keep order:false, stats:pseudo
explain select ifnull(null, t1.c1) from t1;
id	count	task	operator info
IndexReader_7	10000.00	root	index:IndexScan_6
└─IndexScan_6	10000.00	cop	table:t1, index:c2, range:[NULL,+inf], keep order:false, stats:pseudo
explain select if(10, t1.c1, t1.c2) from t1;
id	count	task	operator info
IndexReader_7	10000.00	root	index:IndexScan_6
└─IndexScan_6	10000.00	cop	table:t1, index:c2, range:[NULL,+inf], keep order:false, stats:pseudo
explain select c1 from t2 union select c1 from t2 union all select c1 from t2;
id	count	task	operator info
Union_17	26000.00	root	
├─HashAgg_21	16000.00	root	group by:c1, funcs:firstrow(join_agg_0)
│ └─Union_22	16000.00	root	
│   ├─StreamAgg_34	8000.00	root	group by:col_2, funcs:firstrow(col_2), firstrow(col_2)
│   │ └─IndexReader_35	8000.00	root	index:StreamAgg_26
│   │   └─StreamAgg_26	8000.00	cop	group by:test.t2.c1, 
│   │     └─IndexScan_33	10000.00	cop	table:t2, index:c1, range:[NULL,+inf], keep order:true, stats:pseudo
│   └─StreamAgg_49	8000.00	root	group by:col_2, funcs:firstrow(col_2), firstrow(col_2)
│     └─IndexReader_50	8000.00	root	index:StreamAgg_41
│       └─StreamAgg_41	8000.00	cop	group by:test.t2.c1, 
│         └─IndexScan_48	10000.00	cop	table:t2, index:c1, range:[NULL,+inf], keep order:true, stats:pseudo
└─TableReader_55	10000.00	root	data:TableScan_54
  └─TableScan_54	10000.00	cop	table:t2, range:[-inf,+inf], keep order:false, stats:pseudo
explain select c1 from t2 union all select c1 from t2 union select c1 from t2;
id	count	task	operator info
HashAgg_18	24000.00	root	group by:c1, funcs:firstrow(join_agg_0)
└─Union_19	24000.00	root	
  ├─StreamAgg_31	8000.00	root	group by:col_2, funcs:firstrow(col_2), firstrow(col_2)
  │ └─IndexReader_32	8000.00	root	index:StreamAgg_23
  │   └─StreamAgg_23	8000.00	cop	group by:test.t2.c1, 
  │     └─IndexScan_30	10000.00	cop	table:t2, index:c1, range:[NULL,+inf], keep order:true, stats:pseudo
  ├─StreamAgg_46	8000.00	root	group by:col_2, funcs:firstrow(col_2), firstrow(col_2)
  │ └─IndexReader_47	8000.00	root	index:StreamAgg_38
  │   └─StreamAgg_38	8000.00	cop	group by:test.t2.c1, 
  │     └─IndexScan_45	10000.00	cop	table:t2, index:c1, range:[NULL,+inf], keep order:true, stats:pseudo
  └─StreamAgg_61	8000.00	root	group by:col_2, funcs:firstrow(col_2), firstrow(col_2)
    └─IndexReader_62	8000.00	root	index:StreamAgg_53
      └─StreamAgg_53	8000.00	cop	group by:test.t2.c1, 
        └─IndexScan_60	10000.00	cop	table:t2, index:c1, range:[NULL,+inf], keep order:true, stats:pseudo
explain select count(1) from (select count(1) from (select * from t1 where c3 = 100) k) k2;
id	count	task	operator info
StreamAgg_13	1.00	root	funcs:count(1)
└─StreamAgg_28	1.00	root	funcs:firstrow(col_0)
  └─TableReader_29	1.00	root	data:StreamAgg_17
    └─StreamAgg_17	1.00	cop	funcs:firstrow(1)
      └─Selection_27	10.00	cop	eq(test.t1.c3, 100)
        └─TableScan_26	10000.00	cop	table:t1, range:[-inf,+inf], keep order:false, stats:pseudo
explain select 1 from (select count(c2), count(c3) from t1) k;
id	count	task	operator info
Projection_5	1.00	root	1
└─StreamAgg_21	1.00	root	funcs:firstrow(col_0)
  └─IndexReader_22	1.00	root	index:StreamAgg_9
    └─StreamAgg_9	1.00	cop	funcs:firstrow(1)
      └─IndexScan_20	10000.00	cop	table:t1, index:c2, range:[NULL,+inf], keep order:false, stats:pseudo
explain select count(1) from (select max(c2), count(c3) as m from t1) k;
id	count	task	operator info
StreamAgg_11	1.00	root	funcs:count(1)
└─StreamAgg_27	1.00	root	funcs:firstrow(col_0)
  └─IndexReader_28	1.00	root	index:StreamAgg_15
    └─StreamAgg_15	1.00	cop	funcs:firstrow(1)
      └─IndexScan_26	10000.00	cop	table:t1, index:c2, range:[NULL,+inf], keep order:false, stats:pseudo
explain select count(1) from (select count(c2) from t1 group by c3) k;
id	count	task	operator info
StreamAgg_11	1.00	root	funcs:count(1)
└─HashAgg_23	8000.00	root	group by:col_1, funcs:firstrow(col_0)
  └─TableReader_24	8000.00	root	data:HashAgg_20
    └─HashAgg_20	8000.00	cop	group by:test.t1.c3, funcs:firstrow(1)
      └─TableScan_15	10000.00	cop	table:t1, range:[-inf,+inf], keep order:false, stats:pseudo
set @@session.tidb_opt_insubq_to_join_and_agg=0;
explain select sum(t1.c1 in (select c1 from t2)) from t1;
id	count	task	operator info
StreamAgg_12	1.00	root	funcs:sum(col_0)
└─Projection_21	10000.00	root	cast(5_aux_0)
  └─HashLeftJoin_20	10000.00	root	CARTESIAN left outer semi join, inner:TableReader_19, other cond:eq(test.t1.c1, test.t2.c1)
    ├─IndexReader_17	10000.00	root	index:IndexScan_16
    │ └─IndexScan_16	10000.00	cop	table:t1, index:c2, range:[NULL,+inf], keep order:false, stats:pseudo
    └─TableReader_19	10000.00	root	data:TableScan_18
      └─TableScan_18	10000.00	cop	table:t2, range:[-inf,+inf], keep order:false, stats:pseudo
explain select 1 in (select c2 from t2) from t1;
id	count	task	operator info
Projection_6	10000.00	root	5_aux_0
└─HashLeftJoin_7	10000.00	root	CARTESIAN left outer semi join, inner:TableReader_14
  ├─IndexReader_11	10000.00	root	index:IndexScan_10
  │ └─IndexScan_10	10000.00	cop	table:t1, index:c2, range:[NULL,+inf], keep order:false, stats:pseudo
  └─TableReader_14	10.00	root	data:Selection_13
    └─Selection_13	10.00	cop	eq(1, test.t2.c2)
      └─TableScan_12	10000.00	cop	table:t2, range:[-inf,+inf], keep order:false, stats:pseudo
explain select sum(6 in (select c2 from t2)) from t1;
id	count	task	operator info
StreamAgg_12	1.00	root	funcs:sum(col_0)
└─Projection_22	10000.00	root	cast(5_aux_0)
  └─HashLeftJoin_21	10000.00	root	CARTESIAN left outer semi join, inner:TableReader_20
    ├─IndexReader_17	10000.00	root	index:IndexScan_16
    │ └─IndexScan_16	10000.00	cop	table:t1, index:c2, range:[NULL,+inf], keep order:false, stats:pseudo
    └─TableReader_20	10.00	root	data:Selection_19
      └─Selection_19	10.00	cop	eq(6, test.t2.c2)
        └─TableScan_18	10000.00	cop	table:t2, range:[-inf,+inf], keep order:false, stats:pseudo
explain format="dot" select sum(t1.c1 in (select c1 from t2)) from t1;
dot contents

digraph StreamAgg_12 {
subgraph cluster12{
node [style=filled, color=lightgrey]
color=black
label = "root"
"StreamAgg_12" -> "Projection_21"
"Projection_21" -> "HashLeftJoin_20"
"HashLeftJoin_20" -> "IndexReader_17"
"HashLeftJoin_20" -> "TableReader_19"
}
subgraph cluster16{
node [style=filled, color=lightgrey]
color=black
label = "cop"
"IndexScan_16"
}
subgraph cluster18{
node [style=filled, color=lightgrey]
color=black
label = "cop"
"TableScan_18"
}
"IndexReader_17" -> "IndexScan_16"
"TableReader_19" -> "TableScan_18"
}

explain format="dot" select 1 in (select c2 from t2) from t1;
dot contents

digraph Projection_6 {
subgraph cluster6{
node [style=filled, color=lightgrey]
color=black
label = "root"
"Projection_6" -> "HashLeftJoin_7"
"HashLeftJoin_7" -> "IndexReader_11"
"HashLeftJoin_7" -> "TableReader_14"
}
subgraph cluster10{
node [style=filled, color=lightgrey]
color=black
label = "cop"
"IndexScan_10"
}
subgraph cluster13{
node [style=filled, color=lightgrey]
color=black
label = "cop"
"Selection_13" -> "TableScan_12"
}
"IndexReader_11" -> "IndexScan_10"
"TableReader_14" -> "Selection_13"
}

drop table if exists t1, t2, t3, t4;
drop table if exists t;
create table t(a int primary key, b int, c int, index idx(b));
explain select t.c in (select count(*) from t s ignore index(idx), t t1 where s.a = t.a and s.a = t1.a) from t;
id	count	task	operator info
Projection_11	10000.00	root	9_aux_0
└─Apply_13	10000.00	root	CARTESIAN left outer semi join, inner:StreamAgg_20, other cond:eq(test.t.c, 7_col_0)
  ├─TableReader_15	10000.00	root	data:TableScan_14
  │ └─TableScan_14	10000.00	cop	table:t, range:[-inf,+inf], keep order:false, stats:pseudo
  └─StreamAgg_20	1.00	root	funcs:count(1)
    └─MergeJoin_50	12.50	root	inner join, left key:test.s.a, right key:test.t1.a
      ├─TableReader_43	1.00	root	data:TableScan_42
      │ └─TableScan_42	1.00	cop	table:s, range: decided by [eq(test.s.a, test.t.a)], keep order:true, stats:pseudo
      └─TableReader_45	1.00	root	data:TableScan_44
        └─TableScan_44	1.00	cop	table:t1, range: decided by [eq(test.t1.a, test.t.a)], keep order:true, stats:pseudo
explain select t.c in (select count(*) from t s use index(idx), t t1 where s.b = t.a and s.a = t1.a) from t;
id	count	task	operator info
Projection_11	10000.00	root	9_aux_0
└─Apply_13	10000.00	root	CARTESIAN left outer semi join, inner:StreamAgg_20, other cond:eq(test.t.c, 7_col_0)
  ├─TableReader_15	10000.00	root	data:TableScan_14
  │ └─TableScan_14	10000.00	cop	table:t, range:[-inf,+inf], keep order:false, stats:pseudo
  └─StreamAgg_20	1.00	root	funcs:count(1)
<<<<<<< HEAD
    └─IndexJoin_34	12.50	root	inner join, inner:TableReader_33, outer key:test.s.a, inner key:test.t1.a
      ├─IndexReader_27	10.00	root	index:IndexScan_26
      │ └─IndexScan_26	10.00	cop	table:s, index:b, range: decided by [eq(test.s.b, test.t.a)], keep order:false, stats:pseudo
      └─TableReader_33	1.00	root	data:TableScan_32
        └─TableScan_32	1.00	cop	table:t1, range: decided by [test.s.a], keep order:false, stats:pseudo
=======
    └─IndexMergeJoin_40	12.50	root	inner join, inner:TableReader_38, outer key:test.s.a, inner key:test.t1.a
      ├─IndexReader_31	10.00	root	index:IndexScan_30
      │ └─IndexScan_30	10.00	cop	table:s, index:b, range: decided by [eq(test.s.b, test.t.a)], keep order:false, stats:pseudo
      └─TableReader_38	1.00	root	data:TableScan_37
        └─TableScan_37	1.00	cop	table:t1, range: decided by [test.s.a], keep order:true, stats:pseudo
>>>>>>> 84506135
explain select t.c in (select count(*) from t s use index(idx), t t1 where s.b = t.a and s.c = t1.a) from t;
id	count	task	operator info
Projection_11	10000.00	root	9_aux_0
└─Apply_13	10000.00	root	CARTESIAN left outer semi join, inner:StreamAgg_20, other cond:eq(test.t.c, 7_col_0)
  ├─TableReader_15	10000.00	root	data:TableScan_14
  │ └─TableScan_14	10000.00	cop	table:t, range:[-inf,+inf], keep order:false, stats:pseudo
  └─StreamAgg_20	1.00	root	funcs:count(1)
<<<<<<< HEAD
    └─IndexJoin_36	12.49	root	inner join, inner:TableReader_35, outer key:test.s.c, inner key:test.t1.a
      ├─IndexLookUp_29	9.99	root	
      │ ├─IndexScan_26	10.00	cop	table:s, index:b, range: decided by [eq(test.s.b, test.t.a)], keep order:false, stats:pseudo
      │ └─Selection_28	9.99	cop	not(isnull(test.s.c))
      │   └─TableScan_27	10.00	cop	table:s, keep order:false, stats:pseudo
      └─TableReader_35	1.00	root	data:TableScan_34
        └─TableScan_34	1.00	cop	table:t1, range: decided by [test.s.c], keep order:false, stats:pseudo
=======
    └─IndexMergeJoin_42	12.49	root	inner join, inner:TableReader_40, outer key:test.s.c, inner key:test.t1.a
      ├─IndexLookUp_33	9.99	root	
      │ ├─IndexScan_30	10.00	cop	table:s, index:b, range: decided by [eq(test.s.b, test.t.a)], keep order:false, stats:pseudo
      │ └─Selection_32	9.99	cop	not(isnull(test.s.c))
      │   └─TableScan_31	10.00	cop	table:s, keep order:false, stats:pseudo
      └─TableReader_40	1.00	root	data:TableScan_39
        └─TableScan_39	1.00	cop	table:t1, range: decided by [test.s.c], keep order:true, stats:pseudo
>>>>>>> 84506135
insert into t values(1, 1, 1), (2, 2 ,2), (3, 3, 3), (4, 3, 4),(5,3,5);
analyze table t;
explain select t.c in (select count(*) from t s, t t1 where s.b = t.a and s.b = 3 and s.a = t1.a) from t;
id	count	task	operator info
Projection_11	5.00	root	9_aux_0
└─Apply_13	5.00	root	CARTESIAN left outer semi join, inner:StreamAgg_20, other cond:eq(test.t.c, 7_col_0)
  ├─TableReader_15	5.00	root	data:TableScan_14
  │ └─TableScan_14	5.00	cop	table:t, range:[-inf,+inf], keep order:false
  └─StreamAgg_20	1.00	root	funcs:count(1)
<<<<<<< HEAD
    └─IndexJoin_53	2.40	root	inner join, inner:TableReader_52, outer key:test.s.a, inner key:test.t1.a
      ├─IndexReader_41	2.40	root	index:Selection_40
      │ └─Selection_40	2.40	cop	eq(3, test.t.a)
      │   └─IndexScan_39	3.00	cop	table:s, index:b, range:[3,3], keep order:false
      └─TableReader_52	0.80	root	data:Selection_51
        └─Selection_51	0.80	cop	eq(3, test.t.a)
          └─TableScan_50	1.00	cop	table:t1, range: decided by [test.s.a], keep order:false
=======
    └─IndexMergeJoin_65	2.40	root	inner join, inner:TableReader_63, outer key:test.s.a, inner key:test.t1.a
      ├─IndexReader_51	2.40	root	index:Selection_50
      │ └─Selection_50	2.40	cop	eq(3, test.t.a)
      │   └─IndexScan_49	3.00	cop	table:s, index:b, range:[3,3], keep order:false
      └─TableReader_63	0.80	root	data:Selection_62
        └─Selection_62	0.80	cop	eq(3, test.t.a)
          └─TableScan_61	1.00	cop	table:t1, range: decided by [test.s.a], keep order:true
>>>>>>> 84506135
explain select t.c in (select count(*) from t s left join t t1 on s.a = t1.a where 3 = t.a and s.b = 3) from t;
id	count	task	operator info
Projection_10	5.00	root	9_aux_0
└─Apply_12	5.00	root	CARTESIAN left outer semi join, inner:StreamAgg_19, other cond:eq(test.t.c, 7_col_0)
  ├─TableReader_14	5.00	root	data:TableScan_13
  │ └─TableScan_13	5.00	cop	table:t, range:[-inf,+inf], keep order:false
  └─StreamAgg_19	1.00	root	funcs:count(1)
<<<<<<< HEAD
    └─MergeJoin_42	2.40	root	left outer join, left key:test.s.a, right key:test.t1.a
      ├─TableReader_29	2.40	root	data:Selection_28
      │ └─Selection_28	2.40	cop	eq(3, test.t.a), eq(test.s.b, 3)
      │   └─TableScan_27	5.00	cop	table:s, range:[-inf,+inf], keep order:true
      └─TableReader_32	4.00	root	data:Selection_31
        └─Selection_31	4.00	cop	eq(3, test.t.a)
          └─TableScan_30	5.00	cop	table:t1, range:[-inf,+inf], keep order:true
=======
    └─MergeJoin_44	2.40	root	left outer join, left key:test.s.a, right key:test.t1.a
      ├─TableReader_34	2.40	root	data:Selection_33
      │ └─Selection_33	2.40	cop	eq(3, test.t.a), eq(test.s.b, 3)
      │   └─TableScan_32	5.00	cop	table:s, range:[-inf,+inf], keep order:true
      └─TableReader_37	4.00	root	data:Selection_36
        └─Selection_36	4.00	cop	eq(3, test.t.a)
          └─TableScan_35	5.00	cop	table:t1, range:[-inf,+inf], keep order:true
>>>>>>> 84506135
explain select t.c in (select count(*) from t s right join t t1 on s.a = t1.a where 3 = t.a and t1.b = 3) from t;
id	count	task	operator info
Projection_10	5.00	root	9_aux_0
└─Apply_12	5.00	root	CARTESIAN left outer semi join, inner:StreamAgg_19, other cond:eq(test.t.c, 7_col_0)
  ├─TableReader_14	5.00	root	data:TableScan_13
  │ └─TableScan_13	5.00	cop	table:t, range:[-inf,+inf], keep order:false
  └─StreamAgg_19	1.00	root	funcs:count(1)
<<<<<<< HEAD
    └─MergeJoin_41	2.40	root	right outer join, left key:test.s.a, right key:test.t1.a
      ├─TableReader_28	4.00	root	data:Selection_27
      │ └─Selection_27	4.00	cop	eq(3, test.t.a)
      │   └─TableScan_26	5.00	cop	table:s, range:[-inf,+inf], keep order:true
      └─TableReader_31	2.40	root	data:Selection_30
        └─Selection_30	2.40	cop	eq(3, test.t.a), eq(test.t1.b, 3)
          └─TableScan_29	5.00	cop	table:t1, range:[-inf,+inf], keep order:true
=======
    └─MergeJoin_43	2.40	root	right outer join, left key:test.s.a, right key:test.t1.a
      ├─TableReader_33	4.00	root	data:Selection_32
      │ └─Selection_32	4.00	cop	eq(3, test.t.a)
      │   └─TableScan_31	5.00	cop	table:s, range:[-inf,+inf], keep order:true
      └─TableReader_36	2.40	root	data:Selection_35
        └─Selection_35	2.40	cop	eq(3, test.t.a), eq(test.t1.b, 3)
          └─TableScan_34	5.00	cop	table:t1, range:[-inf,+inf], keep order:true
>>>>>>> 84506135
drop table if exists t;
create table t(a int unsigned);
explain select t.a = '123455' from t;
id	count	task	operator info
Projection_3	10000.00	root	eq(test.t.a, 123455)
└─TableReader_5	10000.00	root	data:TableScan_4
  └─TableScan_4	10000.00	cop	table:t, range:[-inf,+inf], keep order:false, stats:pseudo
explain select t.a > '123455' from t;
id	count	task	operator info
Projection_3	10000.00	root	gt(test.t.a, 123455)
└─TableReader_5	10000.00	root	data:TableScan_4
  └─TableScan_4	10000.00	cop	table:t, range:[-inf,+inf], keep order:false, stats:pseudo
explain select t.a != '123455' from t;
id	count	task	operator info
Projection_3	10000.00	root	ne(test.t.a, 123455)
└─TableReader_5	10000.00	root	data:TableScan_4
  └─TableScan_4	10000.00	cop	table:t, range:[-inf,+inf], keep order:false, stats:pseudo
explain select t.a = 12345678912345678998789678687678.111 from t;
id	count	task	operator info
Projection_3	10000.00	root	0
└─TableReader_5	10000.00	root	data:TableScan_4
  └─TableScan_4	10000.00	cop	table:t, range:[-inf,+inf], keep order:false, stats:pseudo
drop table if exists t;
create table t(a bigint, b bigint, index idx(a, b));
explain select * from t where a in (1, 2) and a in (1, 3);
id	count	task	operator info
IndexReader_6	10.00	root	index:IndexScan_5
└─IndexScan_5	10.00	cop	table:t, index:a, b, range:[1,1], keep order:false, stats:pseudo
explain select * from t where b in (1, 2) and b in (1, 3);
id	count	task	operator info
TableReader_7	10.00	root	data:Selection_6
└─Selection_6	10.00	cop	in(test.t.b, 1, 2), in(test.t.b, 1, 3)
  └─TableScan_5	10000.00	cop	table:t, range:[-inf,+inf], keep order:false, stats:pseudo
explain select * from t where a = 1 and a = 1;
id	count	task	operator info
IndexReader_6	10.00	root	index:IndexScan_5
└─IndexScan_5	10.00	cop	table:t, index:a, b, range:[1,1], keep order:false, stats:pseudo
explain select * from t where a = 1 and a = 2;
id	count	task	operator info
TableDual_5	0.00	root	rows:0
explain select * from t where b = 1 and b = 2;
id	count	task	operator info
TableDual_5	0.00	root	rows:0
explain select * from t t1 join t t2 where t1.b = t2.b and t2.b is null;
id	count	task	operator info
Projection_7	0.00	root	test.t1.a, test.t1.b, test.t2.a, test.t2.b
└─HashRightJoin_9	0.00	root	inner join, inner:TableReader_12, equal:[eq(test.t2.b, test.t1.b)]
  ├─TableReader_12	0.00	root	data:Selection_11
  │ └─Selection_11	0.00	cop	isnull(test.t2.b), not(isnull(test.t2.b))
  │   └─TableScan_10	10000.00	cop	table:t2, range:[-inf,+inf], keep order:false, stats:pseudo
  └─TableReader_15	9990.00	root	data:Selection_14
    └─Selection_14	9990.00	cop	not(isnull(test.t1.b))
      └─TableScan_13	10000.00	cop	table:t1, range:[-inf,+inf], keep order:false, stats:pseudo
explain select * from t t1 where not exists (select * from t t2 where t1.b = t2.b);
id	count	task	operator info
HashLeftJoin_9	8000.00	root	anti semi join, inner:TableReader_13, equal:[eq(test.t1.b, test.t2.b)]
├─TableReader_11	10000.00	root	data:TableScan_10
│ └─TableScan_10	10000.00	cop	table:t1, range:[-inf,+inf], keep order:false, stats:pseudo
└─TableReader_13	10000.00	root	data:TableScan_12
  └─TableScan_12	10000.00	cop	table:t2, range:[-inf,+inf], keep order:false, stats:pseudo
drop table if exists t;
create table t(a bigint primary key);
explain select * from t where a = 1 and a = 2;
id	count	task	operator info
TableDual_5	0.00	root	rows:0
explain select null or a > 1 from t;
id	count	task	operator info
Projection_3	10000.00	root	or(NULL, gt(test.t.a, 1))
└─TableReader_5	10000.00	root	data:TableScan_4
  └─TableScan_4	10000.00	cop	table:t, range:[-inf,+inf], keep order:false, stats:pseudo
explain select * from t where a = 1 for update;
id	count	task	operator info
Point_Get_1	1.00	root	table:t, handle:1, lock
drop table if exists ta, tb;
create table ta (a varchar(20));
create table tb (a varchar(20));
begin;
insert tb values ('1');
explain select * from ta where a = 1;
id	count	task	operator info
Projection_5	8000.00	root	test.ta.a
└─Selection_6	8000.00	root	eq(cast(test.ta.a), 1)
  └─UnionScan_7	10000.00	root	eq(cast(test.ta.a), 1)
    └─TableReader_9	10000.00	root	data:TableScan_8
      └─TableScan_8	10000.00	cop	table:ta, range:[-inf,+inf], keep order:false, stats:pseudo
rollback;
drop table if exists t1, t2;
create table t1(a int, b int, c int, primary key(a, b));
create table t2(a int, b int, c int, primary key(a));
explain select t1.a, t1.b from t1 left outer join t2 on t1.a = t2.a;
id	count	task	operator info
TableReader_7	10000.00	root	data:TableScan_6
└─TableScan_6	10000.00	cop	table:t1, range:[-inf,+inf], keep order:false, stats:pseudo
explain select distinct t1.a, t1.b from t1 left outer join t2 on t1.a = t2.a;
id	count	task	operator info
TableReader_9	10000.00	root	data:TableScan_8
└─TableScan_8	10000.00	cop	table:t1, range:[-inf,+inf], keep order:false, stats:pseudo
drop table if exists t;
create table t(a int, nb int not null, nc int not null);
explain select ifnull(a, 0) from t;
id	count	task	operator info
Projection_3	10000.00	root	ifnull(test.t.a, 0)
└─TableReader_5	10000.00	root	data:TableScan_4
  └─TableScan_4	10000.00	cop	table:t, range:[-inf,+inf], keep order:false, stats:pseudo
explain select ifnull(nb, 0) from t;
id	count	task	operator info
TableReader_5	10000.00	root	data:TableScan_4
└─TableScan_4	10000.00	cop	table:t, range:[-inf,+inf], keep order:false, stats:pseudo
explain select ifnull(nb, 0), ifnull(nc, 0) from t;
id	count	task	operator info
TableReader_5	10000.00	root	data:TableScan_4
└─TableScan_4	10000.00	cop	table:t, range:[-inf,+inf], keep order:false, stats:pseudo
explain select ifnull(a, 0), ifnull(nb, 0) from t;
id	count	task	operator info
Projection_3	10000.00	root	ifnull(test.t.a, 0), test.t.nb
└─TableReader_5	10000.00	root	data:TableScan_4
  └─TableScan_4	10000.00	cop	table:t, range:[-inf,+inf], keep order:false, stats:pseudo
explain select ifnull(nb, 0), ifnull(nb, 0) from t;
id	count	task	operator info
Projection_3	10000.00	root	test.t.nb, test.t.nb
└─TableReader_5	10000.00	root	data:TableScan_4
  └─TableScan_4	10000.00	cop	table:t, range:[-inf,+inf], keep order:false, stats:pseudo
explain select 1+ifnull(nb, 0) from t;
id	count	task	operator info
Projection_3	10000.00	root	plus(1, test.t.nb)
└─TableReader_5	10000.00	root	data:TableScan_4
  └─TableScan_4	10000.00	cop	table:t, range:[-inf,+inf], keep order:false, stats:pseudo
explain select 1+ifnull(a, 0) from t;
id	count	task	operator info
Projection_3	10000.00	root	plus(1, ifnull(test.t.a, 0))
└─TableReader_5	10000.00	root	data:TableScan_4
  └─TableScan_4	10000.00	cop	table:t, range:[-inf,+inf], keep order:false, stats:pseudo
explain select 1+ifnull(nb, 0) from t where nb=1;
id	count	task	operator info
Projection_4	10.00	root	plus(1, test.t.nb)
└─TableReader_7	10.00	root	data:Selection_6
  └─Selection_6	10.00	cop	eq(test.t.nb, 1)
    └─TableScan_5	10000.00	cop	table:t, range:[-inf,+inf], keep order:false, stats:pseudo
explain select * from t ta left outer join t tb on ta.nb = tb.nb and ta.a > 1 where ifnull(ta.nb, 1) or ta.nb is null;
id	count	task	operator info
HashLeftJoin_7	8320.83	root	left outer join, inner:TableReader_12, equal:[eq(test.ta.nb, test.tb.nb)], left cond:[gt(test.ta.a, 1)]
├─TableReader_10	6656.67	root	data:Selection_9
│ └─Selection_9	6656.67	cop	or(test.ta.nb, isnull(test.ta.nb))
│   └─TableScan_8	10000.00	cop	table:ta, range:[-inf,+inf], keep order:false, stats:pseudo
└─TableReader_12	10000.00	root	data:TableScan_11
  └─TableScan_11	10000.00	cop	table:tb, range:[-inf,+inf], keep order:false, stats:pseudo
explain select * from t ta right outer join t tb on ta.nb = tb.nb and ta.a > 1 where ifnull(tb.nb, 1) or tb.nb is null;
id	count	task	operator info
HashRightJoin_7	6656.67	root	right outer join, inner:TableReader_10, equal:[eq(test.ta.nb, test.tb.nb)]
├─TableReader_10	3333.33	root	data:Selection_9
│ └─Selection_9	3333.33	cop	gt(test.ta.a, 1)
│   └─TableScan_8	10000.00	cop	table:ta, range:[-inf,+inf], keep order:false, stats:pseudo
└─TableReader_13	6656.67	root	data:Selection_12
  └─Selection_12	6656.67	cop	or(test.tb.nb, isnull(test.tb.nb))
    └─TableScan_11	10000.00	cop	table:tb, range:[-inf,+inf], keep order:false, stats:pseudo
explain select * from t ta inner join t tb on ta.nb = tb.nb and ta.a > 1 where ifnull(tb.nb, 1) or tb.nb is null;
id	count	task	operator info
HashRightJoin_9	4166.67	root	inner join, inner:TableReader_12, equal:[eq(test.ta.nb, test.tb.nb)]
├─TableReader_12	3333.33	root	data:Selection_11
│ └─Selection_11	3333.33	cop	gt(test.ta.a, 1)
│   └─TableScan_10	10000.00	cop	table:ta, range:[-inf,+inf], keep order:false, stats:pseudo
└─TableReader_15	6656.67	root	data:Selection_14
  └─Selection_14	6656.67	cop	or(test.tb.nb, isnull(test.tb.nb))
    └─TableScan_13	10000.00	cop	table:tb, range:[-inf,+inf], keep order:false, stats:pseudo
explain select ifnull(t.nc, 1) in (select count(*) from t s , t t1 where s.a = t.a and s.a = t1.a) from t;
id	count	task	operator info
Projection_12	10000.00	root	9_aux_0
└─Apply_14	10000.00	root	CARTESIAN left outer semi join, inner:HashAgg_19, other cond:eq(test.t.nc, 7_col_0)
  ├─TableReader_16	10000.00	root	data:TableScan_15
  │ └─TableScan_15	10000.00	cop	table:t, range:[-inf,+inf], keep order:false, stats:pseudo
  └─HashAgg_19	1.00	root	funcs:count(join_agg_0)
    └─HashLeftJoin_20	9.99	root	inner join, inner:HashAgg_30, equal:[eq(test.s.a, test.t1.a)]
      ├─TableReader_24	9.99	root	data:Selection_23
      │ └─Selection_23	9.99	cop	eq(test.s.a, test.t.a), not(isnull(test.s.a))
      │   └─TableScan_22	10000.00	cop	table:s, range:[-inf,+inf], keep order:false, stats:pseudo
      └─HashAgg_30	7.99	root	group by:col_2, funcs:count(col_0), firstrow(col_2)
        └─TableReader_31	7.99	root	data:HashAgg_25
          └─HashAgg_25	7.99	cop	group by:test.t1.a, funcs:count(1)
            └─Selection_29	9.99	cop	eq(test.t1.a, test.t.a), not(isnull(test.t1.a))
              └─TableScan_28	10000.00	cop	table:t1, range:[-inf,+inf], keep order:false, stats:pseudo
explain select * from t ta left outer join t tb on ta.nb = tb.nb and ta.a > 1 where ifnull(tb.a, 1) or tb.a is null;
id	count	task	operator info
Selection_7	10000.00	root	or(ifnull(test.tb.a, 1), isnull(test.tb.a))
└─HashLeftJoin_8	12500.00	root	left outer join, inner:TableReader_12, equal:[eq(test.ta.nb, test.tb.nb)], left cond:[gt(test.ta.a, 1)]
  ├─TableReader_10	10000.00	root	data:TableScan_9
  │ └─TableScan_9	10000.00	cop	table:ta, range:[-inf,+inf], keep order:false, stats:pseudo
  └─TableReader_12	10000.00	root	data:TableScan_11
    └─TableScan_11	10000.00	cop	table:tb, range:[-inf,+inf], keep order:false, stats:pseudo
explain select * from t ta right outer join t tb on ta.nb = tb.nb and ta.a > 1 where ifnull(tb.a, 1) or tb.a is null;
id	count	task	operator info
HashRightJoin_7	8000.00	root	right outer join, inner:TableReader_10, equal:[eq(test.ta.nb, test.tb.nb)]
├─TableReader_10	3333.33	root	data:Selection_9
│ └─Selection_9	3333.33	cop	gt(test.ta.a, 1)
│   └─TableScan_8	10000.00	cop	table:ta, range:[-inf,+inf], keep order:false, stats:pseudo
└─TableReader_13	8000.00	root	data:Selection_12
  └─Selection_12	8000.00	cop	or(ifnull(test.tb.a, 1), isnull(test.tb.a))
    └─TableScan_11	10000.00	cop	table:tb, range:[-inf,+inf], keep order:false, stats:pseudo
explain select ifnull(t.a, 1) in (select count(*) from t s , t t1 where s.a = t.a and s.a = t1.a) from t;
id	count	task	operator info
Projection_12	10000.00	root	9_aux_0
└─Apply_14	10000.00	root	CARTESIAN left outer semi join, inner:HashAgg_19, other cond:eq(ifnull(test.t.a, 1), 7_col_0)
  ├─TableReader_16	10000.00	root	data:TableScan_15
  │ └─TableScan_15	10000.00	cop	table:t, range:[-inf,+inf], keep order:false, stats:pseudo
  └─HashAgg_19	1.00	root	funcs:count(join_agg_0)
    └─HashLeftJoin_20	9.99	root	inner join, inner:HashAgg_30, equal:[eq(test.s.a, test.t1.a)]
      ├─TableReader_24	9.99	root	data:Selection_23
      │ └─Selection_23	9.99	cop	eq(test.s.a, test.t.a), not(isnull(test.s.a))
      │   └─TableScan_22	10000.00	cop	table:s, range:[-inf,+inf], keep order:false, stats:pseudo
      └─HashAgg_30	7.99	root	group by:col_2, funcs:count(col_0), firstrow(col_2)
        └─TableReader_31	7.99	root	data:HashAgg_25
          └─HashAgg_25	7.99	cop	group by:test.t1.a, funcs:count(1)
            └─Selection_29	9.99	cop	eq(test.t1.a, test.t.a), not(isnull(test.t1.a))
              └─TableScan_28	10000.00	cop	table:t1, range:[-inf,+inf], keep order:false, stats:pseudo
drop table if exists t;
create table t(a int);
explain select * from t where _tidb_rowid = 0;
id	count	task	operator info
Projection_4	8000.00	root	test.t.a
└─TableReader_6	10000.00	root	data:TableScan_5
  └─TableScan_5	10000.00	cop	table:t, range:[0,0], keep order:false, stats:pseudo
explain select * from t where _tidb_rowid > 0;
id	count	task	operator info
Projection_4	8000.00	root	test.t.a
└─TableReader_6	10000.00	root	data:TableScan_5
  └─TableScan_5	10000.00	cop	table:t, range:(0,+inf], keep order:false, stats:pseudo
explain select a, _tidb_rowid from t where a > 0;
id	count	task	operator info
TableReader_7	3333.33	root	data:Selection_6
└─Selection_6	3333.33	cop	gt(test.t.a, 0)
  └─TableScan_5	10000.00	cop	table:t, range:[-inf,+inf], keep order:false, stats:pseudo
explain select * from t where _tidb_rowid > 0 and a > 0;
id	count	task	operator info
Projection_4	2666.67	root	test.t.a
└─TableReader_7	2666.67	root	data:Selection_6
  └─Selection_6	2666.67	cop	gt(test.t.a, 0)
    └─TableScan_5	3333.33	cop	table:t, range:(0,+inf], keep order:false, stats:pseudo
drop table if exists t;
create table t(a int, b int, c int);
explain select * from (select * from t order by (select 2)) t order by a, b;
id	count	task	operator info
Sort_12	10000.00	root	test.t.a:asc, test.t.b:asc
└─TableReader_18	10000.00	root	data:TableScan_17
  └─TableScan_17	10000.00	cop	table:t, range:[-inf,+inf], keep order:false, stats:pseudo
explain select * from (select * from t order by c) t order by a, b;
id	count	task	operator info
Sort_6	10000.00	root	test.t.a:asc, test.t.b:asc
└─Sort_9	10000.00	root	test.t.c:asc
  └─TableReader_12	10000.00	root	data:TableScan_11
    └─TableScan_11	10000.00	cop	table:t, range:[-inf,+inf], keep order:false, stats:pseudo
drop table if exists t;
set @@session.tidb_opt_insubq_to_join_and_agg=1;
explain SELECT 0 AS a FROM dual UNION SELECT 1 AS a FROM dual ORDER BY a;
id	count	task	operator info
Sort_13	2.00	root	a:asc
└─HashAgg_17	2.00	root	group by:a, funcs:firstrow(join_agg_0)
  └─Union_18	2.00	root	
    ├─HashAgg_19	1.00	root	group by:0, funcs:firstrow(0), firstrow(0)
    │ └─TableDual_22	1.00	root	rows:1
    └─HashAgg_25	1.00	root	group by:1, funcs:firstrow(1), firstrow(1)
      └─TableDual_28	1.00	root	rows:1
explain SELECT 0 AS a FROM dual UNION (SELECT 1 AS a FROM dual ORDER BY a);
id	count	task	operator info
HashAgg_15	2.00	root	group by:a, funcs:firstrow(join_agg_0)
└─Union_16	2.00	root	
  ├─HashAgg_17	1.00	root	group by:0, funcs:firstrow(0), firstrow(0)
  │ └─TableDual_20	1.00	root	rows:1
  └─StreamAgg_27	1.00	root	group by:a, funcs:firstrow(a), firstrow(a)
    └─Projection_32	1.00	root	1
      └─TableDual_33	1.00	root	rows:1
create table t (i int key, j int, unique key (i, j));
begin;
insert into t values (1, 1);
explain update t set j = -j where i = 1 and j = 1;
id	count	task	operator info
Point_Get_1	1.00	root	table:t, index:i j
rollback;
drop table if exists t;
create table t(a int);
begin;
insert into t values (1);
explain select * from t left outer join t t1 on t.a = t1.a where t.a not between 1 and 2;
id	count	task	operator info
Projection_8	8320.83	root	test.t.a, test.t1.a
└─HashLeftJoin_9	8320.83	root	left outer join, inner:UnionScan_14, equal:[eq(test.t.a, test.t1.a)]
  ├─UnionScan_10	6656.67	root	not(and(ge(test.t.a, 1), le(test.t.a, 2)))
  │ └─TableReader_13	6656.67	root	data:Selection_12
  │   └─Selection_12	6656.67	cop	or(lt(test.t.a, 1), gt(test.t.a, 2))
  │     └─TableScan_11	10000.00	cop	table:t, range:[-inf,+inf], keep order:false, stats:pseudo
  └─UnionScan_14	6656.67	root	not(and(ge(test.t1.a, 1), le(test.t1.a, 2))), not(isnull(test.t1.a))
    └─TableReader_17	6656.67	root	data:Selection_16
      └─Selection_16	6656.67	cop	not(isnull(test.t1.a)), or(lt(test.t1.a, 1), gt(test.t1.a, 2))
        └─TableScan_15	10000.00	cop	table:t1, range:[-inf,+inf], keep order:false, stats:pseudo
rollback;
drop table if exists t;
create table t(a time, b date);
insert into t values (1, "1000-01-01"), (2, "1000-01-02"), (3, "1000-01-03");
analyze table t;
explain select * from t where a = 1;
id	count	task	operator info
TableReader_7	1.00	root	data:Selection_6
└─Selection_6	1.00	cop	eq(test.t.a, 00:00:01.000000)
  └─TableScan_5	3.00	cop	table:t, range:[-inf,+inf], keep order:false
explain select * from t where b = "1000-01-01";
id	count	task	operator info
TableReader_7	1.00	root	data:Selection_6
└─Selection_6	1.00	cop	eq(test.t.b, 1000-01-01 00:00:00.000000)
  └─TableScan_5	3.00	cop	table:t, range:[-inf,+inf], keep order:false
drop table t;
create table t(a int);
insert into t values (1),(2),(2),(2),(9),(9),(9),(10);
analyze table t with 1 buckets;
explain select * from t where a >= 3 and a <= 8;
id	count	task	operator info
TableReader_7	0.00	root	data:Selection_6
└─Selection_6	0.00	cop	ge(test.t.a, 3), le(test.t.a, 8)
  └─TableScan_5	8.00	cop	table:t, range:[-inf,+inf], keep order:false
drop table t;
create table t(a int, b int, index idx_ab(a, b));
explain select a, b from t where a in (1) order by b;
id	count	task	operator info
IndexReader_12	10.00	root	index:IndexScan_11
└─IndexScan_11	10.00	cop	table:t, index:a, b, range:[1,1], keep order:true, stats:pseudo
explain select a, b from t where a = 1 order by b;
id	count	task	operator info
IndexReader_12	10.00	root	index:IndexScan_11
└─IndexScan_11	10.00	cop	table:t, index:a, b, range:[1,1], keep order:true, stats:pseudo
drop table if exists t;
create table t(a int, b int);
explain select a, b from (select a, b, avg(b) over (partition by a)as avg_b from t) as tt where a > 10 and b < 10 and a > avg_b;
id	count	task	operator info
Projection_8	2666.67	root	test.t.a, test.t.b
└─Selection_9	2666.67	root	gt(cast(test.t.a), avg_b), lt(test.t.b, 10)
  └─Window_10	3333.33	root	avg(cast(test.t.b)) over(partition by test.t.a)
    └─Sort_14	3333.33	root	test.t.a:asc
      └─TableReader_13	3333.33	root	data:Selection_12
        └─Selection_12	3333.33	cop	gt(test.t.a, 10)
          └─TableScan_11	10000.00	cop	table:t, range:[-inf,+inf], keep order:false, stats:pseudo
drop table if exists t;<|MERGE_RESOLUTION|>--- conflicted
+++ resolved
@@ -61,16 +61,6 @@
 explain select count(b.c2) from t1 a, t2 b where a.c1 = b.c2 group by a.c1;
 id	count	task	operator info
 Projection_11	9990.00	root	cast(join_agg_0)
-<<<<<<< HEAD
-└─HashLeftJoin_15	9990.00	root	inner join, inner:HashAgg_22, equal:[eq(test.a.c1, test.b.c2)]
-  ├─IndexReader_30	10000.00	root	index:IndexScan_29
-  │ └─IndexScan_29	10000.00	cop	table:a, index:c2, range:[NULL,+inf], keep order:false, stats:pseudo
-  └─HashAgg_22	7992.00	root	group by:col_2, funcs:count(col_0), firstrow(col_2)
-    └─TableReader_23	7992.00	root	data:HashAgg_17
-      └─HashAgg_17	7992.00	cop	group by:test.b.c2, funcs:count(test.b.c2)
-        └─Selection_21	9990.00	cop	not(isnull(test.b.c2))
-          └─TableScan_20	10000.00	cop	table:b, range:[-inf,+inf], keep order:false, stats:pseudo
-=======
 └─HashLeftJoin_19	9990.00	root	inner join, inner:HashAgg_26, equal:[eq(test.a.c1, test.b.c2)]
   ├─TableReader_32	10000.00	root	data:TableScan_31
   │ └─TableScan_31	10000.00	cop	table:a, range:[-inf,+inf], keep order:false, stats:pseudo
@@ -79,7 +69,6 @@
       └─HashAgg_21	7992.00	cop	group by:test.b.c2, funcs:count(test.b.c2)
         └─Selection_25	9990.00	cop	not(isnull(test.b.c2))
           └─TableScan_24	10000.00	cop	table:b, range:[-inf,+inf], keep order:false, stats:pseudo
->>>>>>> 84506135
 explain select * from t2 order by t2.c2 limit 0, 1;
 id	count	task	operator info
 TopN_7	1.00	root	test.t2.c2:asc, offset:0, count:1
@@ -109,16 +98,6 @@
 explain select c1 from t1 where c1 in (select c2 from t2);
 id	count	task	operator info
 Projection_9	9990.00	root	test.t1.c1
-<<<<<<< HEAD
-└─HashLeftJoin_13	9990.00	root	inner join, inner:HashAgg_20, equal:[eq(test.t1.c1, test.t2.c2)]
-  ├─IndexReader_28	10000.00	root	index:IndexScan_27
-  │ └─IndexScan_27	10000.00	cop	table:t1, index:c2, range:[NULL,+inf], keep order:false, stats:pseudo
-  └─HashAgg_20	7992.00	root	group by:col_1, funcs:firstrow(col_1)
-    └─TableReader_21	7992.00	root	data:HashAgg_15
-      └─HashAgg_15	7992.00	cop	group by:test.t2.c2, 
-        └─Selection_19	9990.00	cop	not(isnull(test.t2.c2))
-          └─TableScan_18	10000.00	cop	table:t2, range:[-inf,+inf], keep order:false, stats:pseudo
-=======
 └─HashLeftJoin_17	9990.00	root	inner join, inner:HashAgg_24, equal:[eq(test.t1.c1, test.t2.c2)]
   ├─TableReader_30	10000.00	root	data:TableScan_29
   │ └─TableScan_29	10000.00	cop	table:t1, range:[-inf,+inf], keep order:false, stats:pseudo
@@ -127,7 +106,6 @@
       └─HashAgg_19	7992.00	cop	group by:test.t2.c2, 
         └─Selection_23	9990.00	cop	not(isnull(test.t2.c2))
           └─TableScan_22	10000.00	cop	table:t2, range:[-inf,+inf], keep order:false, stats:pseudo
->>>>>>> 84506135
 explain select (select count(1) k from t1 s where s.c1 = t1.c1 having k != 0) from t1;
 id	count	task	operator info
 Projection_12	10000.00	root	ifnull(5_col_0, 0)
@@ -350,19 +328,11 @@
   ├─TableReader_15	10000.00	root	data:TableScan_14
   │ └─TableScan_14	10000.00	cop	table:t, range:[-inf,+inf], keep order:false, stats:pseudo
   └─StreamAgg_20	1.00	root	funcs:count(1)
-<<<<<<< HEAD
-    └─IndexJoin_34	12.50	root	inner join, inner:TableReader_33, outer key:test.s.a, inner key:test.t1.a
-      ├─IndexReader_27	10.00	root	index:IndexScan_26
-      │ └─IndexScan_26	10.00	cop	table:s, index:b, range: decided by [eq(test.s.b, test.t.a)], keep order:false, stats:pseudo
-      └─TableReader_33	1.00	root	data:TableScan_32
-        └─TableScan_32	1.00	cop	table:t1, range: decided by [test.s.a], keep order:false, stats:pseudo
-=======
     └─IndexMergeJoin_40	12.50	root	inner join, inner:TableReader_38, outer key:test.s.a, inner key:test.t1.a
       ├─IndexReader_31	10.00	root	index:IndexScan_30
       │ └─IndexScan_30	10.00	cop	table:s, index:b, range: decided by [eq(test.s.b, test.t.a)], keep order:false, stats:pseudo
       └─TableReader_38	1.00	root	data:TableScan_37
         └─TableScan_37	1.00	cop	table:t1, range: decided by [test.s.a], keep order:true, stats:pseudo
->>>>>>> 84506135
 explain select t.c in (select count(*) from t s use index(idx), t t1 where s.b = t.a and s.c = t1.a) from t;
 id	count	task	operator info
 Projection_11	10000.00	root	9_aux_0
@@ -370,15 +340,6 @@
   ├─TableReader_15	10000.00	root	data:TableScan_14
   │ └─TableScan_14	10000.00	cop	table:t, range:[-inf,+inf], keep order:false, stats:pseudo
   └─StreamAgg_20	1.00	root	funcs:count(1)
-<<<<<<< HEAD
-    └─IndexJoin_36	12.49	root	inner join, inner:TableReader_35, outer key:test.s.c, inner key:test.t1.a
-      ├─IndexLookUp_29	9.99	root	
-      │ ├─IndexScan_26	10.00	cop	table:s, index:b, range: decided by [eq(test.s.b, test.t.a)], keep order:false, stats:pseudo
-      │ └─Selection_28	9.99	cop	not(isnull(test.s.c))
-      │   └─TableScan_27	10.00	cop	table:s, keep order:false, stats:pseudo
-      └─TableReader_35	1.00	root	data:TableScan_34
-        └─TableScan_34	1.00	cop	table:t1, range: decided by [test.s.c], keep order:false, stats:pseudo
-=======
     └─IndexMergeJoin_42	12.49	root	inner join, inner:TableReader_40, outer key:test.s.c, inner key:test.t1.a
       ├─IndexLookUp_33	9.99	root	
       │ ├─IndexScan_30	10.00	cop	table:s, index:b, range: decided by [eq(test.s.b, test.t.a)], keep order:false, stats:pseudo
@@ -386,7 +347,6 @@
       │   └─TableScan_31	10.00	cop	table:s, keep order:false, stats:pseudo
       └─TableReader_40	1.00	root	data:TableScan_39
         └─TableScan_39	1.00	cop	table:t1, range: decided by [test.s.c], keep order:true, stats:pseudo
->>>>>>> 84506135
 insert into t values(1, 1, 1), (2, 2 ,2), (3, 3, 3), (4, 3, 4),(5,3,5);
 analyze table t;
 explain select t.c in (select count(*) from t s, t t1 where s.b = t.a and s.b = 3 and s.a = t1.a) from t;
@@ -396,15 +356,6 @@
   ├─TableReader_15	5.00	root	data:TableScan_14
   │ └─TableScan_14	5.00	cop	table:t, range:[-inf,+inf], keep order:false
   └─StreamAgg_20	1.00	root	funcs:count(1)
-<<<<<<< HEAD
-    └─IndexJoin_53	2.40	root	inner join, inner:TableReader_52, outer key:test.s.a, inner key:test.t1.a
-      ├─IndexReader_41	2.40	root	index:Selection_40
-      │ └─Selection_40	2.40	cop	eq(3, test.t.a)
-      │   └─IndexScan_39	3.00	cop	table:s, index:b, range:[3,3], keep order:false
-      └─TableReader_52	0.80	root	data:Selection_51
-        └─Selection_51	0.80	cop	eq(3, test.t.a)
-          └─TableScan_50	1.00	cop	table:t1, range: decided by [test.s.a], keep order:false
-=======
     └─IndexMergeJoin_65	2.40	root	inner join, inner:TableReader_63, outer key:test.s.a, inner key:test.t1.a
       ├─IndexReader_51	2.40	root	index:Selection_50
       │ └─Selection_50	2.40	cop	eq(3, test.t.a)
@@ -412,7 +363,6 @@
       └─TableReader_63	0.80	root	data:Selection_62
         └─Selection_62	0.80	cop	eq(3, test.t.a)
           └─TableScan_61	1.00	cop	table:t1, range: decided by [test.s.a], keep order:true
->>>>>>> 84506135
 explain select t.c in (select count(*) from t s left join t t1 on s.a = t1.a where 3 = t.a and s.b = 3) from t;
 id	count	task	operator info
 Projection_10	5.00	root	9_aux_0
@@ -420,15 +370,6 @@
   ├─TableReader_14	5.00	root	data:TableScan_13
   │ └─TableScan_13	5.00	cop	table:t, range:[-inf,+inf], keep order:false
   └─StreamAgg_19	1.00	root	funcs:count(1)
-<<<<<<< HEAD
-    └─MergeJoin_42	2.40	root	left outer join, left key:test.s.a, right key:test.t1.a
-      ├─TableReader_29	2.40	root	data:Selection_28
-      │ └─Selection_28	2.40	cop	eq(3, test.t.a), eq(test.s.b, 3)
-      │   └─TableScan_27	5.00	cop	table:s, range:[-inf,+inf], keep order:true
-      └─TableReader_32	4.00	root	data:Selection_31
-        └─Selection_31	4.00	cop	eq(3, test.t.a)
-          └─TableScan_30	5.00	cop	table:t1, range:[-inf,+inf], keep order:true
-=======
     └─MergeJoin_44	2.40	root	left outer join, left key:test.s.a, right key:test.t1.a
       ├─TableReader_34	2.40	root	data:Selection_33
       │ └─Selection_33	2.40	cop	eq(3, test.t.a), eq(test.s.b, 3)
@@ -436,7 +377,6 @@
       └─TableReader_37	4.00	root	data:Selection_36
         └─Selection_36	4.00	cop	eq(3, test.t.a)
           └─TableScan_35	5.00	cop	table:t1, range:[-inf,+inf], keep order:true
->>>>>>> 84506135
 explain select t.c in (select count(*) from t s right join t t1 on s.a = t1.a where 3 = t.a and t1.b = 3) from t;
 id	count	task	operator info
 Projection_10	5.00	root	9_aux_0
@@ -444,15 +384,6 @@
   ├─TableReader_14	5.00	root	data:TableScan_13
   │ └─TableScan_13	5.00	cop	table:t, range:[-inf,+inf], keep order:false
   └─StreamAgg_19	1.00	root	funcs:count(1)
-<<<<<<< HEAD
-    └─MergeJoin_41	2.40	root	right outer join, left key:test.s.a, right key:test.t1.a
-      ├─TableReader_28	4.00	root	data:Selection_27
-      │ └─Selection_27	4.00	cop	eq(3, test.t.a)
-      │   └─TableScan_26	5.00	cop	table:s, range:[-inf,+inf], keep order:true
-      └─TableReader_31	2.40	root	data:Selection_30
-        └─Selection_30	2.40	cop	eq(3, test.t.a), eq(test.t1.b, 3)
-          └─TableScan_29	5.00	cop	table:t1, range:[-inf,+inf], keep order:true
-=======
     └─MergeJoin_43	2.40	root	right outer join, left key:test.s.a, right key:test.t1.a
       ├─TableReader_33	4.00	root	data:Selection_32
       │ └─Selection_32	4.00	cop	eq(3, test.t.a)
@@ -460,7 +391,6 @@
       └─TableReader_36	2.40	root	data:Selection_35
         └─Selection_35	2.40	cop	eq(3, test.t.a), eq(test.t1.b, 3)
           └─TableScan_34	5.00	cop	table:t1, range:[-inf,+inf], keep order:true
->>>>>>> 84506135
 drop table if exists t;
 create table t(a int unsigned);
 explain select t.a = '123455' from t;
