--- conflicted
+++ resolved
@@ -48,7 +48,6 @@
 	return &AggFuncDesc{baseFuncDesc: b, HasDistinct: hasDistinct}, nil
 }
 
-<<<<<<< HEAD
 // HashCode creates the hashcode for AggFuncDesc which can be used to identify itself from other AggFuncDesc.
 // It is generated as HasDistinct+Mode+Name+Encode(Args).
 func (a *AggFuncDesc) HashCode(sc *stmtctx.StatementContext) []byte {
@@ -66,7 +65,8 @@
 	argHashCode := func(i int) []byte { return a.Args[i].HashCode(sc) }
 	hashcode = codec.Encode(hashcode, argHashCode, len(a.Args))
 	return hashcode
-=======
+}
+
 // String implements the fmt.Stringer interface.
 func (a *AggFuncDesc) String() string {
 	buffer := bytes.NewBufferString(a.Name)
@@ -82,7 +82,6 @@
 	}
 	buffer.WriteString(")")
 	return buffer.String()
->>>>>>> 595d64ee
 }
 
 // Equal checks whether two aggregation function signatures are equal.
