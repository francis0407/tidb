--- conflicted
+++ resolved
@@ -212,17 +212,10 @@
       {
         "SQL": "select max(a+b) from t",
         "Plan": [
-<<<<<<< HEAD
-          "HashAgg_26 1.00 root funcs:max(Column#4)->Column#3",
-          "└─TableReader_27 1.00 root data:HashAgg_28",
-          "  └─HashAgg_28 1.00 cop[tikv] funcs:max(plus(test.t.a, test.t.b))->Column#4",
-          "    └─TableFullScan_24 10000.00 cop[tikv] table:t, keep order:false, stats:pseudo"
-=======
           "HashAgg_31 1.00 root funcs:max(Column#4)->Column#3",
           "└─TableReader_32 1.00 root data:HashAgg_33",
           "  └─HashAgg_33 1.00 cop[tikv] funcs:max(plus(test.t.a, test.t.b))->Column#4",
           "    └─TableFullScan_29 10000.00 cop[tikv] table:t, keep order:false, stats:pseudo"
->>>>>>> 2aee4a91
         ],
         "Result": [
           "48"
@@ -284,19 +277,11 @@
       {
         "SQL": "select max(a.a) from t a left join t b on a.a = b.a",
         "Plan": [
-<<<<<<< HEAD
-          "HashAgg_25 1.00 root funcs:max(test.t.a)->Column#5",
-          "└─Limit_27 1.00 root offset:0, count:1",
-          "  └─TableReader_32 1.00 root data:Limit_33",
-          "    └─Limit_33 1.00 cop[tikv] offset:0, count:1",
-          "      └─TableFullScan_31 1.00 cop[tikv] table:a, keep order:true, desc, stats:pseudo"
-=======
           "HashAgg_33 1.00 root funcs:max(test.t.a)->Column#5",
           "└─Limit_35 1.00 root offset:0, count:1",
           "  └─TableReader_40 1.00 root data:Limit_41",
           "    └─Limit_41 1.00 cop[tikv] offset:0, count:1",
           "      └─TableFullScan_39 1.00 cop[tikv] table:a, keep order:true, desc, stats:pseudo"
->>>>>>> 2aee4a91
         ],
         "Result": [
           "4"
@@ -385,19 +370,11 @@
       {
         "SQL": "select max(a) from t",
         "Plan": [
-<<<<<<< HEAD
-          "HashAgg_18 1.00 root funcs:max(test.t.a)->Column#3",
-          "└─Limit_20 1.00 root offset:0, count:1",
-          "  └─TableReader_25 1.00 root data:Limit_26",
-          "    └─Limit_26 1.00 cop[tikv] offset:0, count:1",
-          "      └─TableFullScan_24 1.00 cop[tikv] table:t, keep order:true, desc, stats:pseudo"
-=======
           "HashAgg_21 1.00 root funcs:max(test.t.a)->Column#3",
           "└─Limit_23 1.00 root offset:0, count:1",
           "  └─TableReader_28 1.00 root data:Limit_29",
           "    └─Limit_29 1.00 cop[tikv] offset:0, count:1",
           "      └─TableFullScan_27 1.00 cop[tikv] table:t, keep order:true, desc, stats:pseudo"
->>>>>>> 2aee4a91
         ],
         "Result": [
           "4"
