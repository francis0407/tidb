--- conflicted
+++ resolved
@@ -210,17 +210,10 @@
       {
         "SQL": "select max(a+b) from t",
         "Plan": [
-<<<<<<< HEAD
-          "HashAgg_26 1.00 root  funcs:max(Column#4)->Column#3",
-          "└─TableReader_27 1.00 root  data:HashAgg_28",
-          "  └─HashAgg_28 1.00 cop[tikv]  funcs:max(plus(test.t.a, test.t.b))->Column#4",
-          "    └─TableFullScan_24 10000.00 cop[tikv] table:t keep order:false, stats:pseudo"
-=======
           "HashAgg_68 1.00 root  funcs:max(Column#4)->Column#3",
           "└─TableReader_69 1.00 root  data:HashAgg_70",
           "  └─HashAgg_70 1.00 cop[tikv]  funcs:max(plus(test.t.a, test.t.b))->Column#4",
           "    └─TableFullScan_41 10000.00 cop[tikv] table:t keep order:false, stats:pseudo"
->>>>>>> 62d251af
         ],
         "Result": [
           "48"
@@ -280,11 +273,11 @@
       {
         "SQL": "select max(a.a) from t a left join t b on a.a = b.a",
         "Plan": [
-          "HashAgg_25 1.00 root  funcs:max(test.t.a)->Column#5",
-          "└─Limit_27 1.00 root  offset:0, count:1",
-          "  └─TableReader_32 1.00 root  data:Limit_33",
-          "    └─Limit_33 1.00 cop[tikv]  offset:0, count:1",
-          "      └─TableFullScan_31 1.00 cop[tikv] table:a keep order:true, desc, stats:pseudo"
+          "HashAgg_33 1.00 root  funcs:max(test.t.a)->Column#5",
+          "└─Limit_35 1.00 root  offset:0, count:1",
+          "  └─TableReader_40 1.00 root  data:Limit_41",
+          "    └─Limit_41 1.00 cop[tikv]  offset:0, count:1",
+          "      └─TableFullScan_39 1.00 cop[tikv] table:a keep order:true, desc, stats:pseudo"
         ],
         "Result": [
           "4"
@@ -361,11 +354,11 @@
       {
         "SQL": "select max(a) from t",
         "Plan": [
-          "HashAgg_18 1.00 root  funcs:max(test.t.a)->Column#3",
-          "└─Limit_20 1.00 root  offset:0, count:1",
-          "  └─TableReader_25 1.00 root  data:Limit_26",
-          "    └─Limit_26 1.00 cop[tikv]  offset:0, count:1",
-          "      └─TableFullScan_24 1.00 cop[tikv] table:t keep order:true, desc, stats:pseudo"
+          "HashAgg_21 1.00 root  funcs:max(test.t.a)->Column#3",
+          "└─Limit_23 1.00 root  offset:0, count:1",
+          "  └─TableReader_28 1.00 root  data:Limit_29",
+          "    └─Limit_29 1.00 cop[tikv]  offset:0, count:1",
+          "      └─TableFullScan_27 1.00 cop[tikv] table:t keep order:true, desc, stats:pseudo"
         ],
         "Result": [
           "4"
@@ -1000,12 +993,13 @@
           "└─Apply_20 10000.00 root  CARTESIAN left outer join",
           "  ├─TableReader_21(Build) 10000.00 root  data:TableFullScan_22",
           "  │ └─TableFullScan_22 10000.00 cop[tikv] table:t1 keep order:false, stats:pseudo",
-          "  └─Projection_23(Probe) 1.00 root  test.t2.a",
-          "    └─Limit_25 1.00 root  offset:0, count:1",
-          "      └─TableReader_33 1.00 root  data:Limit_34",
-          "        └─Limit_34 1.00 cop[tikv]  offset:0, count:1",
-          "          └─Selection_31 1.00 cop[tikv]  eq(test.t1.b, test.t2.b)",
-          "            └─TableFullScan_32 1.00 cop[tikv] table:t2 keep order:true, stats:pseudo"
+          "  └─MaxOneRow_23(Probe) 1.00 root  ",
+          "    └─Projection_24 1.00 root  test.t2.a",
+          "      └─Limit_26 1.00 root  offset:0, count:1",
+          "        └─TableReader_34 1.00 root  data:Limit_35",
+          "          └─Limit_35 1.00 cop[tikv]  offset:0, count:1",
+          "            └─Selection_32 1.00 cop[tikv]  eq(test.t1.b, test.t2.b)",
+          "              └─TableFullScan_33 1.00 cop[tikv] table:t2 keep order:true, stats:pseudo"
         ],
         "Result": [
           "1",
@@ -1017,25 +1011,6 @@
       {
         "SQL": "select sum(a), (select t1.a from t1 where t1.a = t2.a limit 1), (select t1.b from t1 where t1.b = t2.b limit 1) from t2",
         "Plan": [
-<<<<<<< HEAD
-          "Projection_28 1.00 root  Column#3, test.t1.a, test.t1.b",
-          "└─Apply_30 1.00 root  CARTESIAN left outer join",
-          "  ├─Apply_32(Build) 1.00 root  CARTESIAN left outer join",
-          "  │ ├─HashAgg_37(Build) 1.00 root  funcs:sum(Column#8)->Column#3, funcs:firstrow(Column#9)->test.t2.a, funcs:firstrow(Column#10)->test.t2.b",
-          "  │ │ └─TableReader_38 1.00 root  data:HashAgg_39",
-          "  │ │   └─HashAgg_39 1.00 cop[tikv]  funcs:sum(test.t2.a)->Column#8, funcs:firstrow(test.t2.a)->Column#9, funcs:firstrow(test.t2.b)->Column#10",
-          "  │ │     └─TableFullScan_35 10000.00 cop[tikv] table:t2 keep order:false, stats:pseudo",
-          "  │ └─Limit_40(Probe) 1.00 root  offset:0, count:1",
-          "  │   └─TableReader_41 1.00 root  data:Limit_42",
-          "  │     └─Limit_42 1.00 cop[tikv]  offset:0, count:1",
-          "  │       └─Selection_43 1.00 cop[tikv]  eq(test.t1.a, test.t2.a)",
-          "  │         └─TableFullScan_44 1.00 cop[tikv] table:t1 keep order:false, stats:pseudo",
-          "  └─Limit_45(Probe) 1.00 root  offset:0, count:1",
-          "    └─TableReader_46 1.00 root  data:Limit_47",
-          "      └─Limit_47 1.00 cop[tikv]  offset:0, count:1",
-          "        └─Selection_48 1.00 cop[tikv]  eq(test.t1.b, test.t2.b)",
-          "          └─TableFullScan_49 1.00 cop[tikv] table:t1 keep order:false, stats:pseudo"
-=======
           "Projection_30 1.00 root  Column#3, test.t1.a, test.t1.b",
           "└─Apply_32 1.00 root  CARTESIAN left outer join",
           "  ├─Apply_34(Build) 1.00 root  CARTESIAN left outer join",
@@ -1055,7 +1030,6 @@
           "        └─Limit_51 1.00 cop[tikv]  offset:0, count:1",
           "          └─Selection_52 1.00 cop[tikv]  eq(test.t1.b, test.t2.b)",
           "            └─TableFullScan_53 1.00 cop[tikv] table:t1 keep order:false, stats:pseudo"
->>>>>>> 62d251af
         ],
         "Result": [
           "6 1 11"
@@ -1338,68 +1312,5 @@
         ]
       }
     ]
-  },
-  {
-    "Name": "TestDecorrelate",
-    "Cases": [
-      {
-        "SQL": "select t1.a, (select sum(t2.b) from t2 where t1.a = t2.a) from t1 order by t1.a",
-        "Plan": [
-          "Sort_42 8000.00 root  test.t1.a",
-          "└─HashAgg_23 8000.00 root  group by:Column#8, funcs:firstrow(Column#6)->test.t1.a, funcs:sum(Column#7)->Column#5",
-          "  └─Projection_41 10000.00 root  test.t1.a, cast(test.t2.b, decimal(65,0) BINARY)->Column#7, test.t1.a",
-          "    └─MergeJoin_33 10000.00 root  left outer join, left key:test.t1.a, right key:test.t2.a",
-          "      ├─TableReader_38(Build) 10000.00 root  data:TableFullScan_39",
-          "      │ └─TableFullScan_39 10000.00 cop[tikv] table:t2 keep order:true, stats:pseudo",
-          "      └─TableReader_35(Probe) 10000.00 root  data:TableFullScan_36",
-          "        └─TableFullScan_36 10000.00 cop[tikv] table:t1 keep order:true, stats:pseudo"
-        ],
-        "Result": [
-          "1 11",
-          "2 22",
-          "3 33",
-          "4 <nil>"
-        ]
-      },
-      {
-        "SQL": "select t1.a, (select count(1) from t2 where t1.a = t2.a) from t1 order by t1.a",
-        "Plan": [
-          "Apply_19 10000.00 root  CARTESIAN left outer join",
-          "├─TableReader_20(Build) 10000.00 root  data:TableFullScan_21",
-          "│ └─TableFullScan_21 10000.00 cop[tikv] table:t1 keep order:true, stats:pseudo",
-          "└─HashAgg_29(Probe) 1.00 root  funcs:count(Column#6)->Column#5",
-          "  └─TableReader_30 1.00 root  data:HashAgg_31",
-          "    └─HashAgg_31 1.00 cop[tikv]  funcs:count(1)->Column#6",
-          "      └─Selection_27 8000.00 cop[tikv]  eq(test.t1.a, test.t2.a)",
-          "        └─TableFullScan_28 10000.00 cop[tikv] table:t2 keep order:false, stats:pseudo"
-        ],
-        "Result": [
-          "1 1",
-          "2 1",
-          "3 1",
-          "4 0"
-        ]
-      },
-      {
-        "SQL": "select t1.a, (select t2.b from t2 where t2.a < t1.a order by t2.b limit 1) from t1 order by t1.a",
-        "Plan": [
-          "Apply_21 10000.00 root  CARTESIAN left outer join",
-          "├─TableReader_22(Build) 10000.00 root  data:TableFullScan_23",
-          "│ └─TableFullScan_23 10000.00 cop[tikv] table:t1 keep order:true, stats:pseudo",
-          "└─Projection_27(Probe) 1.00 root  test.t2.b",
-          "  └─TopN_28 1.00 root  test.t2.b, offset:0, count:1",
-          "    └─TableReader_30 1.00 root  data:TopN_31",
-          "      └─TopN_31 1.00 cop[tikv]  test.t2.b, offset:0, count:1",
-          "        └─Selection_33 8000.00 cop[tikv]  lt(test.t2.a, test.t1.a)",
-          "          └─TableFullScan_34 10000.00 cop[tikv] table:t2 keep order:false, stats:pseudo"
-        ],
-        "Result": [
-          "1 <nil>",
-          "2 11",
-          "3 11",
-          "4 11"
-        ]
-      }
-    ]
   }
 ]