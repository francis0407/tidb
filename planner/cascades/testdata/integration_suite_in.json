--- conflicted
+++ resolved
@@ -136,16 +136,6 @@
     ]
   },
   {
-<<<<<<< HEAD
-    "name": "TestIndexJoin",
-    "cases": [
-      // Use `order by t1.a` to make sure it can choose IndexJoin.
-      "select * from t1 left join t2 on t1.b = t2.a order by t1.a",
-      // Has more than one `EqualCondition`.
-      "select * from t1 left join t2 on t1.b = t2.a and t1.b = t2.b and t1.a > 10 order by t1.a",
-      // InnerSide contains `Selection` and pushed down condition inside `TableScan`.
-      "select * from t1 left join (select * from t2 where t2.a > 0 and t2.b > 0) as t3 on t1.b = t3.a order by t1.a"
-=======
     "name": "TestCascadePlannerHashedPartTable",
     "cases": [
       "select * from pt1"
@@ -163,7 +153,17 @@
       "select /*+ INL_JOIN(t1) */ t1.b, t2.b from t1 inner join t2 on t1.a = t2.a;",
       "select /*+ INL_HASH_JOIN(t1) */ t1.b, t2.b from t1 inner join t2 on t1.a = t2.a;",
       "select /*+ INL_MERGE_JOIN(t1) */ t1.b, t2.b from t1 inner join t2 on t1.a = t2.a;"
->>>>>>> 57db6cec
+    ]
+  },
+  {
+    "name": "TestIndexJoin",
+    "cases": [
+      // Use `order by t1.a` to make sure it can choose IndexJoin.
+      "select * from t1 left join t2 on t1.b = t2.a order by t1.a",
+      // Has more than one `EqualCondition`.
+      "select * from t1 left join t2 on t1.b = t2.a and t1.b = t2.b and t1.a > 10 order by t1.a",
+      // InnerSide contains `Selection` and pushed down condition inside `TableScan`.
+      "select * from t1 left join (select * from t2 where t2.a > 0 and t2.b > 0) as t3 on t1.b = t3.a order by t1.a"
     ]
   }
 ]