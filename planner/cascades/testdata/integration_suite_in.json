--- conflicted
+++ resolved
@@ -29,12 +29,9 @@
       "select b, avg(a) from t group by b having sum(a) > 1 order by b",
       "select max(a+b) from t",
       "select sum(a) from t group by a, a+b order by a",
-<<<<<<< HEAD
       "select b, sum(a) from t group by b having b > 1 order by b",
-      "select c, sum(a) from (select a+b as c, a from t) t1 group by c having c > 1 order by c"
-=======
+      "select c, sum(a) from (select a+b as c, a from t) t1 group by c having c > 1 order by c",
       "select max(a) from t"
->>>>>>> fd97efef
     ]
   },
   {
