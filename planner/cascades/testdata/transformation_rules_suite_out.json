--- conflicted
+++ resolved
@@ -11,15 +11,9 @@
           "    Sort_3 input:[Group#2], test.t.a:asc",
           "Group#2 Schema:[test.t.a,test.t.b]",
           "    Projection_2 input:[Group#3], test.t.a, test.t.b",
-<<<<<<< HEAD
-          "Group#3 Schema:[test.t.a,test.t.b], UniqueKey:[test.t.a]",
-          "    TiKVSingleGather_7 input:[Group#4], table:t1",
-          "Group#4 Schema:[test.t.a,test.t.b], UniqueKey:[test.t.a]",
-=======
-          "Group#3 Schema:[test.t.a,test.t.b]",
-          "    TableGather_7 input:[Group#4]",
-          "Group#4 Schema:[test.t.a,test.t.b]",
->>>>>>> 5b6422df
+          "Group#3 Schema:[test.t.a,test.t.b]",
+          "    TableGather_7 input:[Group#4]",
+          "Group#4 Schema:[test.t.a,test.t.b]",
           "    Selection_9 input:[Group#5], gt(test.t.b, 10)",
           "Group#5 Schema:[test.t.a,test.t.b]",
           "    TableScan_6 table:t1, pk col:test.t.a"
@@ -34,15 +28,9 @@
           "    Sort_3 input:[Group#2], test.t.a:asc",
           "Group#2 Schema:[test.t.a,test.t.b]",
           "    Projection_2 input:[Group#3], test.t.a, test.t.b",
-<<<<<<< HEAD
-          "Group#3 Schema:[test.t.a,test.t.b], UniqueKey:[test.t.a]",
-          "    TiKVSingleGather_7 input:[Group#4], table:t1",
-          "Group#4 Schema:[test.t.a,test.t.b], UniqueKey:[test.t.a]",
-=======
-          "Group#3 Schema:[test.t.a,test.t.b]",
-          "    TableGather_7 input:[Group#4]",
-          "Group#4 Schema:[test.t.a,test.t.b]",
->>>>>>> 5b6422df
+          "Group#3 Schema:[test.t.a,test.t.b]",
+          "    TableGather_7 input:[Group#4]",
+          "Group#4 Schema:[test.t.a,test.t.b]",
           "    TableScan_10 table:t1, pk col:test.t.a, cond:[gt(test.t.a, 10)]"
         ]
       },
@@ -53,35 +41,17 @@
           "    Projection_4 input:[Group#1], test.t.a, test.t.b",
           "Group#1 Schema:[test.t.a,test.t.b,Column#13]",
           "    Projection_2 input:[Group#2], test.t.a, test.t.b, plus(test.t.a, test.t.b)->Column#13",
-<<<<<<< HEAD
-          "Group#2 Schema:[test.t.a,test.t.b], UniqueKey:[test.t.a]",
-          "    TiKVSingleGather_6 input:[Group#3], table:t1",
-          "Group#3 Schema:[test.t.a,test.t.b], UniqueKey:[test.t.a]",
-=======
           "Group#2 Schema:[test.t.a,test.t.b]",
           "    TableGather_6 input:[Group#3]",
           "Group#3 Schema:[test.t.a,test.t.b]",
->>>>>>> 5b6422df
           "    Selection_8 input:[Group#4], eq(test.t.b, 1), gt(plus(test.t.a, test.t.b), 10)",
           "Group#4 Schema:[test.t.a,test.t.b]",
           "    TableScan_5 table:t1, pk col:test.t.a"
         ]
       },
       {
-        "SQL": "select b, @i:=@i+1 as ii from (select b, @i:=0 from t as t1) as t2 where @i < 10",
-        "Result": [
-<<<<<<< HEAD
-          "Group#0 Schema:[test.t.b,Column#14]",
-          "    Projection_4 input:[Group#1], test.t.b, setvar(i, cast(plus(cast(getvar(i)), 1)))->Column#14",
-          "Group#1 Schema:[test.t.b,Column#13]",
-          "    Selection_3 input:[Group#2], lt(cast(getvar(\"i\")), 10)",
-          "Group#2 Schema:[test.t.b,Column#13]",
-          "    Projection_2 input:[Group#3], test.t.b, setvar(i, 0)->Column#13",
-          "Group#3 Schema:[test.t.b]",
-          "    TiKVSingleGather_6 input:[Group#4], table:t1",
-          "Group#4 Schema:[test.t.b]",
-          "    TableScan_5 table:t1"
-=======
+        "SQL": "select a, @i:=@i+1 as ii from (select a, @i:=0 from t as t1) as t2 where @i < 10",
+        "Result": [
           "Group#0 Schema:[test.t.a,Column#14]",
           "    Projection_4 input:[Group#1], test.t.a, setvar(i, cast(plus(cast(getvar(i)), 1)))->Column#14",
           "Group#1 Schema:[test.t.a,Column#13]",
@@ -92,23 +62,11 @@
           "    TableGather_6 input:[Group#4]",
           "Group#4 Schema:[test.t.a]",
           "    TableScan_5 table:t1, pk col:test.t.a"
->>>>>>> 5b6422df
-        ]
-      },
-      {
-        "SQL": "select b, @i:=@i+1 as ii from (select a, b, @i:=0 from t as t1) as t2 where @i < 10 and a > 10",
-        "Result": [
-<<<<<<< HEAD
-          "Group#0 Schema:[test.t.b,Column#14]",
-          "    Projection_4 input:[Group#1], test.t.b, setvar(i, cast(plus(cast(getvar(i)), 1)))->Column#14",
-          "Group#1 Schema:[test.t.a,test.t.b,Column#13], UniqueKey:[test.t.a]",
-          "    Selection_8 input:[Group#2], lt(cast(getvar(\"i\")), 10)",
-          "Group#2 Schema:[test.t.a,test.t.b,Column#13], UniqueKey:[test.t.a]",
-          "    Projection_2 input:[Group#3], test.t.a, test.t.b, setvar(i, 0)->Column#13",
-          "Group#3 Schema:[test.t.a,test.t.b], UniqueKey:[test.t.a]",
-          "    TiKVSingleGather_6 input:[Group#4], table:t1",
-          "Group#4 Schema:[test.t.a,test.t.b], UniqueKey:[test.t.a]",
-=======
+        ]
+      },
+      {
+        "SQL": "select a, @i:=@i+1 as ii from (select a, @i:=0 from t as t1) as t2 where @i < 10 and a > 10",
+        "Result": [
           "Group#0 Schema:[test.t.a,Column#14]",
           "    Projection_4 input:[Group#1], test.t.a, setvar(i, cast(plus(cast(getvar(i)), 1)))->Column#14",
           "Group#1 Schema:[test.t.a,Column#13]",
@@ -118,7 +76,6 @@
           "Group#3 Schema:[test.t.a]",
           "    TableGather_6 input:[Group#4]",
           "Group#4 Schema:[test.t.a]",
->>>>>>> 5b6422df
           "    TableScan_10 table:t1, pk col:test.t.a, cond:[gt(test.t.a, 10)]"
         ]
       },
@@ -129,15 +86,9 @@
           "    Projection_3 input:[Group#1], test.t.a, Column#13",
           "Group#1 Schema:[Column#13,test.t.a]",
           "    Aggregation_2 input:[Group#2], group by:test.t.a, funcs:max(test.t.b), firstrow(test.t.a)",
-<<<<<<< HEAD
-          "Group#2 Schema:[test.t.a,test.t.b], UniqueKey:[test.t.a]",
-          "    TiKVSingleGather_6 input:[Group#3], table:t",
-          "Group#3 Schema:[test.t.a,test.t.b], UniqueKey:[test.t.a]",
-=======
           "Group#2 Schema:[test.t.a,test.t.b]",
           "    TableGather_6 input:[Group#3]",
           "Group#3 Schema:[test.t.a,test.t.b]",
->>>>>>> 5b6422df
           "    TableScan_10 table:t, pk col:test.t.a, cond:[gt(test.t.a, 1)]"
         ]
       },
@@ -152,15 +103,9 @@
           "    Selection_10 input:[Group#3], gt(Column#14, 10)",
           "Group#3 Schema:[Column#13,Column#14,test.t.a]",
           "    Aggregation_2 input:[Group#4], group by:test.t.a, funcs:avg(test.t.b), max(test.t.b), firstrow(test.t.a)",
-<<<<<<< HEAD
-          "Group#4 Schema:[test.t.a,test.t.b], UniqueKey:[test.t.a]",
-          "    TiKVSingleGather_7 input:[Group#5], table:t",
-          "Group#5 Schema:[test.t.a,test.t.b], UniqueKey:[test.t.a]",
-=======
           "Group#4 Schema:[test.t.a,test.t.b]",
           "    TableGather_7 input:[Group#5]",
           "Group#5 Schema:[test.t.a,test.t.b]",
->>>>>>> 5b6422df
           "    TableScan_12 table:t, pk col:test.t.a, cond:[gt(test.t.a, 1)]"
         ]
       },
@@ -171,27 +116,15 @@
           "    Projection_5 input:[Group#1], test.t.a, test.t.b, test.t.b",
           "Group#1 Schema:[test.t.a,test.t.b,test.t.a,test.t.b]",
           "    Join_3 input:[Group#2,Group#3], inner join, equal:[eq(test.t.a, test.t.a) eq(test.t.b, test.t.b)], other cond:gt(test.t.a, test.t.b)",
-<<<<<<< HEAD
-          "Group#2 Schema:[test.t.a,test.t.b], UniqueKey:[test.t.a]",
-          "    TiKVSingleGather_7 input:[Group#4], table:t1",
-          "Group#4 Schema:[test.t.a,test.t.b], UniqueKey:[test.t.a]",
-=======
-          "Group#2 Schema:[test.t.a,test.t.b]",
-          "    TableGather_7 input:[Group#4]",
-          "Group#4 Schema:[test.t.a,test.t.b]",
->>>>>>> 5b6422df
+          "Group#2 Schema:[test.t.a,test.t.b]",
+          "    TableGather_7 input:[Group#4]",
+          "Group#4 Schema:[test.t.a,test.t.b]",
           "    Selection_14 input:[Group#5], gt(test.t.a, test.t.b), gt(test.t.b, 10)",
           "Group#5 Schema:[test.t.a,test.t.b]",
           "    TableScan_13 table:t1, pk col:test.t.a, cond:[gt(test.t.a, 10)]",
-<<<<<<< HEAD
-          "Group#3 Schema:[test.t.a,test.t.b], UniqueKey:[test.t.a]",
-          "    TiKVSingleGather_9 input:[Group#6], table:t2",
-          "Group#6 Schema:[test.t.a,test.t.b], UniqueKey:[test.t.a]",
-=======
           "Group#3 Schema:[test.t.a,test.t.b]",
           "    TableGather_9 input:[Group#6]",
           "Group#6 Schema:[test.t.a,test.t.b]",
->>>>>>> 5b6422df
           "    Selection_17 input:[Group#7], gt(test.t.a, test.t.b), gt(test.t.b, 10)",
           "Group#7 Schema:[test.t.a,test.t.b]",
           "    TableScan_16 table:t2, pk col:test.t.a, cond:[gt(test.t.a, 10)]"
@@ -203,7 +136,7 @@
           "Group#0 Schema:[test.t.a,test.t.b]",
           "    Projection_5 input:[Group#1], test.t.a, test.t.b",
           "Group#1 Schema:[test.t.a,test.t.b,test.t.a]",
-          "    TableDual_22 rowcount:0"
+          "    TableDual_10 rowcount:0"
         ]
       }
     ]
@@ -220,20 +153,13 @@
           "    Aggregation_2 input:[Group#2], group by:test.t.b, funcs:sum(test.t.a), firstrow(test.t.b)",
           "    Aggregation_7 input:[Group#3], group by:test.t.b, funcs:sum(Column#14), firstrow(test.t.b)",
           "Group#2 Schema:[test.t.a,test.t.b], UniqueKey:[test.t.a]",
-          "    TiKVSingleGather_5 input:[Group#4], table:t",
+          "    TableGather_5 input:[Group#4]",
           "Group#4 Schema:[test.t.a,test.t.b], UniqueKey:[test.t.a]",
           "    TableScan_4 table:t, pk col:test.t.a",
-<<<<<<< HEAD
-          "Group#3 Schema:[Column#14,test.t.a]",
-          "    TiKVSingleGather_5 input:[Group#5], table:t",
-          "Group#5 Schema:[Column#14,test.t.a]",
-          "    Aggregation_6 input:[Group#4], group by:test.t.a, funcs:sum(test.t.b)"
-=======
           "Group#3 Schema:[Column#14,test.t.b]",
           "    TableGather_5 input:[Group#5]",
           "Group#5 Schema:[Column#14,test.t.b]",
           "    Aggregation_6 input:[Group#4], group by:test.t.b, funcs:sum(test.t.a)"
->>>>>>> 5b6422df
         ]
       },
       {
@@ -245,20 +171,13 @@
           "    Aggregation_2 input:[Group#2], group by:test.t.b, test.t.c, funcs:sum(test.t.a), firstrow(test.t.b)",
           "    Aggregation_7 input:[Group#3], group by:test.t.b, test.t.c, funcs:sum(Column#14), firstrow(test.t.b)",
           "Group#2 Schema:[test.t.a,test.t.b,test.t.c], UniqueKey:[test.t.a]",
-          "    TiKVSingleGather_5 input:[Group#4], table:t",
+          "    TableGather_5 input:[Group#4]",
           "Group#4 Schema:[test.t.a,test.t.b,test.t.c], UniqueKey:[test.t.a]",
           "    TableScan_4 table:t, pk col:test.t.a",
-<<<<<<< HEAD
-          "Group#3 Schema:[Column#14,Column#16,test.t.a]",
-          "    TiKVSingleGather_5 input:[Group#5], table:t",
-          "Group#5 Schema:[Column#14,Column#16,test.t.a]",
-          "    Aggregation_6 input:[Group#4], group by:plus(test.t.a, test.t.c), test.t.a, funcs:sum(test.t.b)"
-=======
           "Group#3 Schema:[Column#14,test.t.c,test.t.b]",
           "    TableGather_5 input:[Group#5]",
           "Group#5 Schema:[Column#14,test.t.c,test.t.b]",
           "    Aggregation_6 input:[Group#4], group by:test.t.b, test.t.c, funcs:sum(test.t.a)"
->>>>>>> 5b6422df
         ]
       },
       {
@@ -269,7 +188,7 @@
           "Group#1 Schema:[Column#13,test.t.b]",
           "    Aggregation_2 input:[Group#2], group by:plus(sin(cast(test.t.b)), sin(cast(test.t.c))), test.t.b, funcs:sum(test.t.a), firstrow(test.t.b)",
           "Group#2 Schema:[test.t.a,test.t.b,test.t.c], UniqueKey:[test.t.a]",
-          "    TiKVSingleGather_5 input:[Group#3], table:t",
+          "    TableGather_5 input:[Group#3]",
           "Group#3 Schema:[test.t.a,test.t.b,test.t.c], UniqueKey:[test.t.a]",
           "    TableScan_4 table:t, pk col:test.t.a"
         ]
@@ -288,15 +207,9 @@
           "    TopN_8 input:[Group#2], test.t.a:asc, offset:0, count:2",
           "Group#2 Schema:[test.t.b,test.t.a]",
           "    Projection_2 input:[Group#3], test.t.b, test.t.a",
-<<<<<<< HEAD
-          "Group#3 Schema:[test.t.a,test.t.b], UniqueKey:[test.t.a]",
-          "    TiKVSingleGather_7 input:[Group#4], table:t",
-          "Group#4 Schema:[test.t.a,test.t.b], UniqueKey:[test.t.a]",
-=======
-          "Group#3 Schema:[test.t.a,test.t.b]",
-          "    TableGather_7 input:[Group#4]",
-          "Group#4 Schema:[test.t.a,test.t.b]",
->>>>>>> 5b6422df
+          "Group#3 Schema:[test.t.a,test.t.b]",
+          "    TableGather_7 input:[Group#4]",
+          "Group#4 Schema:[test.t.a,test.t.b]",
           "    TableScan_6 table:t, pk col:test.t.a"
         ]
       },
@@ -309,15 +222,9 @@
           "    TopN_8 input:[Group#2], test.t.a:asc, offset:2, count:1",
           "Group#2 Schema:[Column#13,test.t.a]",
           "    Projection_2 input:[Group#3], plus(test.t.a, test.t.b)->Column#13, test.t.a",
-<<<<<<< HEAD
-          "Group#3 Schema:[test.t.a,test.t.b], UniqueKey:[test.t.a]",
-          "    TiKVSingleGather_7 input:[Group#4], table:t",
-          "Group#4 Schema:[test.t.a,test.t.b], UniqueKey:[test.t.a]",
-=======
-          "Group#3 Schema:[test.t.a,test.t.b]",
-          "    TableGather_7 input:[Group#4]",
-          "Group#4 Schema:[test.t.a,test.t.b]",
->>>>>>> 5b6422df
+          "Group#3 Schema:[test.t.a,test.t.b]",
+          "    TableGather_7 input:[Group#4]",
+          "Group#4 Schema:[test.t.a,test.t.b]",
           "    TableScan_6 table:t, pk col:test.t.a"
         ]
       }
