[
  {
    "Name": "TestPredicatePushDown",
    "Cases": [
      {
        "SQL": "select a, b from (select a, b from t as t1 order by a) as t2 where t2.b > 10",
        "Result": [
          "Group#0 Schema:[Column#15,Column#16], UniqueKey:[Column#15]",
          "    Projection_5 input:[Group#1], Column#13, Column#14",
          "Group#1 Schema:[Column#13,Column#14], UniqueKey:[Column#13]",
          "    Sort_3 input:[Group#2], Column#13:asc",
          "Group#2 Schema:[Column#13,Column#14], UniqueKey:[Column#13]",
          "    Projection_2 input:[Group#3], Column#1, Column#2",
          "Group#3 Schema:[Column#1,Column#2], UniqueKey:[Column#1]",
          "    TableGather_7 input:[Group#4]",
          "Group#4 Schema:[Column#1,Column#2], UniqueKey:[Column#1]",
          "    Selection_9 input:[Group#5], gt(Column#2, 10)",
          "Group#5 Schema:[Column#1,Column#2], UniqueKey:[Column#1]",
          "    TableScan_6 table:t1, pk col:Column#1"
        ]
      },
      {
        "SQL": "select a, b from (select a, b from t as t1 order by a) as t2 where t2.a > 10",
        "Result": [
          "Group#0 Schema:[Column#15,Column#16], UniqueKey:[Column#15]",
          "    Projection_5 input:[Group#1], Column#13, Column#14",
          "Group#1 Schema:[Column#13,Column#14], UniqueKey:[Column#13]",
          "    Sort_3 input:[Group#2], Column#13:asc",
          "Group#2 Schema:[Column#13,Column#14], UniqueKey:[Column#13]",
          "    Projection_2 input:[Group#3], Column#1, Column#2",
          "Group#3 Schema:[Column#1,Column#2], UniqueKey:[Column#1]",
          "    TableGather_7 input:[Group#4]",
          "Group#4 Schema:[Column#1,Column#2], UniqueKey:[Column#1]",
          "    TableScan_10 table:t1, pk col:Column#1, cond:[gt(Column#1, 10)]"
        ]
      },
      {
        "SQL": "select a, b from (select a, b, a+b as a_b from t as t1) as t2 where a_b > 10 and b = 1",
        "Result": [
          "Group#0 Schema:[Column#16,Column#17], UniqueKey:[Column#16]",
          "    Projection_4 input:[Group#1], Column#13, Column#14",
          "Group#1 Schema:[Column#13,Column#14,Column#15], UniqueKey:[Column#13]",
          "    Projection_2 input:[Group#2], Column#1, Column#2, plus(Column#1, Column#2)",
          "Group#2 Schema:[Column#1,Column#2], UniqueKey:[Column#1]",
          "    TableGather_6 input:[Group#3]",
          "Group#3 Schema:[Column#1,Column#2], UniqueKey:[Column#1]",
          "    Selection_8 input:[Group#4], eq(Column#2, 1), gt(plus(Column#1, Column#2), 10)",
          "Group#4 Schema:[Column#1,Column#2], UniqueKey:[Column#1]",
          "    TableScan_5 table:t1, pk col:Column#1"
        ]
      },
      {
        "SQL": "select a, @i:=@i+1 as ii from (select a, @i:=0 from t as t1) as t2 where @i < 10",
        "Result": [
          "Group#0 Schema:[Column#15,Column#16], UniqueKey:[Column#15]",
          "    Projection_4 input:[Group#1], Column#13, setvar(\"i\", cast(plus(cast(getvar(\"i\")), 1)))",
          "Group#1 Schema:[Column#13,Column#14], UniqueKey:[Column#13]",
          "    Selection_3 input:[Group#2], lt(cast(getvar(\"i\")), 10)",
          "Group#2 Schema:[Column#13,Column#14], UniqueKey:[Column#13]",
          "    Projection_2 input:[Group#3], Column#1, setvar(\"i\", \"0\")",
          "Group#3 Schema:[Column#1], UniqueKey:[Column#1]",
          "    TableGather_6 input:[Group#4]",
          "Group#4 Schema:[Column#1], UniqueKey:[Column#1]",
          "    TableScan_5 table:t1, pk col:Column#1"
        ]
      },
      {
        "SQL": "select a, @i:=@i+1 as ii from (select a, @i:=0 from t as t1) as t2 where @i < 10 and a > 10",
        "Result": [
          "Group#0 Schema:[Column#15,Column#16], UniqueKey:[Column#15]",
          "    Projection_4 input:[Group#1], Column#13, setvar(\"i\", cast(plus(cast(getvar(\"i\")), 1)))",
          "Group#1 Schema:[Column#13,Column#14], UniqueKey:[Column#13]",
          "    Selection_8 input:[Group#2], lt(cast(getvar(\"i\")), 10)",
          "Group#2 Schema:[Column#13,Column#14], UniqueKey:[Column#13]",
          "    Projection_2 input:[Group#3], Column#1, setvar(\"i\", \"0\")",
          "Group#3 Schema:[Column#1], UniqueKey:[Column#1]",
          "    TableGather_6 input:[Group#4]",
          "Group#4 Schema:[Column#1], UniqueKey:[Column#1]",
          "    TableScan_10 table:t1, pk col:Column#1, cond:[gt(Column#1, 10)]"
        ]
      },
      {
        "SQL": "select a, max(b) from t group by a having a > 1",
        "Result": [
          "Group#0 Schema:[Column#14,Column#15], UniqueKey:[Column#14,Column#14]",
          "    Projection_3 input:[Group#1], Column#1, Column#13",
          "Group#1 Schema:[Column#13,Column#1], UniqueKey:[Column#1,Column#1]",
          "    Aggregation_2 input:[Group#2], group by:Column#1, funcs:max(Column#2), firstrow(Column#1)",
          "Group#2 Schema:[Column#1,Column#2], UniqueKey:[Column#1]",
          "    TableGather_6 input:[Group#3]",
          "Group#3 Schema:[Column#1,Column#2], UniqueKey:[Column#1]",
          "    TableScan_10 table:t, pk col:Column#1, cond:[gt(Column#1, 1)]"
        ]
      },
      {
        "SQL": "select a, avg(b) from t group by a having a > 1 and max(b) > 10",
        "Result": [
          "Group#0 Schema:[Column#19,Column#20], UniqueKey:[Column#19,Column#19]",
          "    Projection_5 input:[Group#1], Column#15, Column#16",
          "Group#1 Schema:[Column#15,Column#16,Column#18], UniqueKey:[Column#15,Column#15]",
          "    Projection_3 input:[Group#2], Column#1, Column#13, Column#14",
          "Group#2 Schema:[Column#13,Column#14,Column#1], UniqueKey:[Column#1,Column#1]",
          "    Selection_10 input:[Group#3], gt(Column#14, 10)",
          "Group#3 Schema:[Column#13,Column#14,Column#1], UniqueKey:[Column#1,Column#1]",
          "    Aggregation_2 input:[Group#4], group by:Column#1, funcs:avg(Column#2), max(Column#2), firstrow(Column#1)",
          "Group#4 Schema:[Column#1,Column#2], UniqueKey:[Column#1]",
          "    TableGather_7 input:[Group#5]",
          "Group#5 Schema:[Column#1,Column#2], UniqueKey:[Column#1]",
          "    TableScan_12 table:t, pk col:Column#1, cond:[gt(Column#1, 1)]"
        ]
      }
    ]
  },
  {
<<<<<<< HEAD
    "Name": "TestAggPushDownGather",
    "Cases": [
      {
        "SQL": "select a, sum(b) from t group by a",
        "Result": [
          "Group#0 Schema:[Column#14,Column#15], UniqueKey:[Column#14,Column#14]",
          "    Projection_3 input:[Group#1], Column#1, Column#13",
          "Group#1 Schema:[Column#13,Column#1], UniqueKey:[Column#1,Column#1]",
          "    Aggregation_2 input:[Group#2], group by:Column#1, funcs:sum(Column#2), firstrow(Column#1)",
          "    Aggregation_7 input:[Group#3], group by:Column#18, funcs:sum(Column#16), firstrow(Column#18)",
          "Group#2 Schema:[Column#1,Column#2], UniqueKey:[Column#1]",
          "    TableGather_5 input:[Group#4]",
          "Group#4 Schema:[Column#1,Column#2], UniqueKey:[Column#1]",
          "    TableScan_4 table:t, pk col:Column#1",
          "Group#3 Schema:[Column#16,Column#18]",
          "    TableGather_5 input:[Group#5]",
          "Group#5 Schema:[Column#16,Column#18]",
          "    Aggregation_6 input:[Group#4], group by:Column#1, funcs:sum(Column#2)"
        ]
      },
      {
        "SQL": "select a, sum(b) from t group by a+c, a",
        "Result": [
          "Group#0 Schema:[Column#14,Column#15], UniqueKey:[Column#14]",
          "    Projection_3 input:[Group#1], Column#1, Column#13",
          "Group#1 Schema:[Column#13,Column#1], UniqueKey:[Column#1]",
          "    Aggregation_2 input:[Group#2], group by:Column#1, plus(Column#1, Column#3), funcs:sum(Column#2), firstrow(Column#1)",
          "    Aggregation_7 input:[Group#3], group by:Column#18, Column#19, funcs:sum(Column#16), firstrow(Column#19)",
          "Group#2 Schema:[Column#1,Column#2,Column#3], UniqueKey:[Column#1]",
          "    TableGather_5 input:[Group#4]",
          "Group#4 Schema:[Column#1,Column#2,Column#3], UniqueKey:[Column#1]",
          "    TableScan_4 table:t, pk col:Column#1",
          "Group#3 Schema:[Column#16,Column#18,Column#19]",
          "    TableGather_5 input:[Group#5]",
          "Group#5 Schema:[Column#16,Column#18,Column#19]",
          "    Aggregation_6 input:[Group#4], group by:Column#1, plus(Column#1, Column#3), funcs:sum(Column#2)"
        ]
      },
      {
        "SQL": "select a, sum(b) from t group by sin(a)+sin(c)",
        "Result": [
          "Group#0 Schema:[Column#14,Column#15], UniqueKey:[Column#14]",
          "    Projection_3 input:[Group#1], Column#1, Column#13",
          "Group#1 Schema:[Column#13,Column#1], UniqueKey:[Column#1]",
          "    Aggregation_2 input:[Group#2], group by:plus(sin(cast(Column#1)), sin(cast(Column#3))), funcs:sum(Column#2), firstrow(Column#1)",
          "Group#2 Schema:[Column#1,Column#2,Column#3], UniqueKey:[Column#1]",
          "    TableGather_5 input:[Group#3]",
          "Group#3 Schema:[Column#1,Column#2,Column#3], UniqueKey:[Column#1]",
          "    TableScan_4 table:t, pk col:Column#1"
=======
    "Name": "TestTopNRules",
    "Cases": [
      {
        "SQL": "select b from t order by a limit 2",
        "Result": [
          "Group#0 Schema:[Column#15]",
          "    Projection_5 input:[Group#1], Column#13",
          "Group#1 Schema:[Column#13,Column#14], UniqueKey:[Column#14]",
          "    TopN_8 input:[Group#2], Column#14:asc, offset:0, count:2",
          "Group#2 Schema:[Column#13,Column#14], UniqueKey:[Column#14]",
          "    Projection_2 input:[Group#3], Column#2, Column#1",
          "Group#3 Schema:[Column#1,Column#2], UniqueKey:[Column#1]",
          "    TableGather_7 input:[Group#4]",
          "Group#4 Schema:[Column#1,Column#2], UniqueKey:[Column#1]",
          "    TableScan_6 table:t, pk col:Column#1"
        ]
      },
      {
        "SQL": "select a+b from t order by a limit 1 offset 2",
        "Result": [
          "Group#0 Schema:[Column#15]",
          "    Projection_5 input:[Group#1], Column#13",
          "Group#1 Schema:[Column#13,Column#14], UniqueKey:[Column#14]",
          "    TopN_8 input:[Group#2], Column#14:asc, offset:2, count:1",
          "Group#2 Schema:[Column#13,Column#14], UniqueKey:[Column#14]",
          "    Projection_2 input:[Group#3], plus(Column#1, Column#2), Column#1",
          "Group#3 Schema:[Column#1,Column#2], UniqueKey:[Column#1]",
          "    TableGather_7 input:[Group#4]",
          "Group#4 Schema:[Column#1,Column#2], UniqueKey:[Column#1]",
          "    TableScan_6 table:t, pk col:Column#1"
>>>>>>> 3712664d
        ]
      }
    ]
  }
]<|MERGE_RESOLUTION|>--- conflicted
+++ resolved
@@ -112,7 +112,6 @@
     ]
   },
   {
-<<<<<<< HEAD
     "Name": "TestAggPushDownGather",
     "Cases": [
       {
@@ -162,7 +161,11 @@
           "    TableGather_5 input:[Group#3]",
           "Group#3 Schema:[Column#1,Column#2,Column#3], UniqueKey:[Column#1]",
           "    TableScan_4 table:t, pk col:Column#1"
-=======
+        ]
+      }
+    ]
+  },
+  {
     "Name": "TestTopNRules",
     "Cases": [
       {
@@ -193,7 +196,6 @@
           "    TableGather_7 input:[Group#4]",
           "Group#4 Schema:[Column#1,Column#2], UniqueKey:[Column#1]",
           "    TableScan_6 table:t, pk col:Column#1"
->>>>>>> 3712664d
         ]
       }
     ]
