--- conflicted
+++ resolved
@@ -52,23 +52,19 @@
       {
         "SQL": "select b, @i:=@i+1 as ii from (select b, @i:=0 from t as t1) as t2 where @i < 10",
         "Result": [
-<<<<<<< HEAD
+          "Group#0 Schema:[Column#1,Column#14], UniqueKey:[Column#1]",
+          "    Projection_4 input:[Group#1], Column#1, setvar(\"i\", cast(plus(cast(getvar(\"i\")), 1)))",
+          "Group#1 Schema:[Column#1,Column#13], UniqueKey:[Column#1]",
           "Group#0 Schema:[Column#15,Column#16]",
           "    Projection_4 input:[Group#1], Column#13, setvar(\"i\", cast(plus(cast(getvar(\"i\")), 1)))",
           "Group#1 Schema:[Column#13,Column#14]",
           "    Selection_3 input:[Group#2], lt(cast(getvar(\"i\")), 10)",
+          "Group#2 Schema:[Column#1,Column#13], UniqueKey:[Column#1]",
+          "    Projection_2 input:[Group#3], Column#1, setvar(\"i\", \"0\")",
+          "Group#3 Schema:[Column#1], UniqueKey:[Column#1]",
           "Group#2 Schema:[Column#13,Column#14]",
           "    Projection_2 input:[Group#3], Column#2, setvar(\"i\", \"0\")",
           "Group#3 Schema:[Column#2]",
-=======
-          "Group#0 Schema:[Column#1,Column#14], UniqueKey:[Column#1]",
-          "    Projection_4 input:[Group#1], Column#1, setvar(\"i\", cast(plus(cast(getvar(\"i\")), 1)))",
-          "Group#1 Schema:[Column#1,Column#13], UniqueKey:[Column#1]",
-          "    Selection_3 input:[Group#2], lt(cast(getvar(\"i\")), 10)",
-          "Group#2 Schema:[Column#1,Column#13], UniqueKey:[Column#1]",
-          "    Projection_2 input:[Group#3], Column#1, setvar(\"i\", \"0\")",
-          "Group#3 Schema:[Column#1], UniqueKey:[Column#1]",
->>>>>>> 042cff41
           "    TableGather_6 input:[Group#4]",
           "Group#4 Schema:[Column#2]",
           "    TableScan_5 table:t1"
@@ -77,23 +73,19 @@
       {
         "SQL": "select b, @i:=@i+1 as ii from (select a, b, @i:=0 from t as t1) as t2 where @i < 10 and a > 10",
         "Result": [
-<<<<<<< HEAD
           "Group#0 Schema:[Column#16,Column#17]",
           "    Projection_4 input:[Group#1], Column#14, setvar(\"i\", cast(plus(cast(getvar(\"i\")), 1)))",
           "Group#1 Schema:[Column#13,Column#14,Column#15], UniqueKey:[Column#13]",
-          "    Selection_8 input:[Group#2], lt(cast(getvar(\"i\")), 10)",
-          "Group#2 Schema:[Column#13,Column#14,Column#15], UniqueKey:[Column#13]",
-          "    Projection_2 input:[Group#3], Column#1, Column#2, setvar(\"i\", \"0\")",
-          "Group#3 Schema:[Column#1,Column#2], UniqueKey:[Column#1]",
-=======
           "Group#0 Schema:[Column#1,Column#14], UniqueKey:[Column#1]",
           "    Projection_4 input:[Group#1], Column#1, setvar(\"i\", cast(plus(cast(getvar(\"i\")), 1)))",
           "Group#1 Schema:[Column#1,Column#13], UniqueKey:[Column#1]",
           "    Selection_8 input:[Group#2], lt(cast(getvar(\"i\")), 10)",
+          "Group#2 Schema:[Column#13,Column#14,Column#15], UniqueKey:[Column#13]",
+          "    Projection_2 input:[Group#3], Column#1, Column#2, setvar(\"i\", \"0\")",
+          "Group#3 Schema:[Column#1,Column#2], UniqueKey:[Column#1]",
           "Group#2 Schema:[Column#1,Column#13], UniqueKey:[Column#1]",
           "    Projection_2 input:[Group#3], Column#1, setvar(\"i\", \"0\")",
           "Group#3 Schema:[Column#1], UniqueKey:[Column#1]",
->>>>>>> 042cff41
           "    TableGather_6 input:[Group#4]",
           "Group#4 Schema:[Column#1,Column#2], UniqueKey:[Column#1]",
           "    TableScan_10 table:t1, pk col:Column#1, cond:[gt(Column#1, 10)]"
