[
  {
    "name": "TestPredicatePushDown",
    "cases": [
      "select a, b from (select a, b from t as t1 order by a) as t2 where t2.b > 10",
      "select a, b from (select a, b from t as t1 order by a) as t2 where t2.a > 10",
      "select a, b from (select a, b, a+b as a_b from t as t1) as t2 where a_b > 10 and b = 1",
      "select b, @i:=@i+1 as ii from (select b, @i:=0 from t as t1) as t2 where @i < 10",
      "select b, @i:=@i+1 as ii from (select a, b, @i:=0 from t as t1) as t2 where @i < 10 and a > 10",
      "select a, max(b) from t group by a having a > 1",
      "select a, avg(b) from t group by a having a > 1 and max(b) > 10",
      "select t1.a, t1.b, t2.b from t t1, t t2 where t1.a = t2.a and t2.b = t1.b and t1.a > 10 and t2.b > 10 and t1.a > t2.b",
      "select t1.a, t1.b from t t1, t t2 where t1.a = t2.a and t1.a = 10 and t2.a = 5",
<<<<<<< HEAD
      "select a, f from t where f > 1",
      "select a, f from (select a, f, g from t where f = 1) t1 where g > 1",
      "select a, f from t where g > 1 and f > 1"
=======
      "select a, b from ((select a, b from t) union all(select c as a, d as b from t)) as t1 where a > 1"
>>>>>>> f35be4a9
    ]
  },
  {
    "name": "TestAggPushDownGather",
    "cases": [
      "select b, sum(a) from t group by b",
      "select b, sum(a) from t group by c, b",
      "select b, sum(a) from t group by sin(b)+sin(c), b"
    ]
  },
  {
    "name": "TestTopNRules",
    "cases": [
      "select b from t order by a limit 2",
      "select a+b from t order by a limit 1 offset 2",
      "select c from t order by t.a limit 1",
      "select c from t order by t.a + t.b limit 1",
      "select a, b, c from t t1 where t1.a in (select t2.a as a from t t2 where t2.b > t1.b order by t1.b limit 1)",
      "select a, b, c from t t1 where t1.a in (select a from (select t2.a as a, t1.b as b from t t2 where t2.b > t1.b) x order by b limit 1)",
      "select a, b from (select @i as a, @i := @i+1 as b from t) t order by a desc limit 1"
    ]
  },
  {
    "name": "TestProjectionElimination",
    "cases": [
      "select a, b from (select a, b from t) as t2",
      "select a+b from (select a, b from t) as t2",
      "select a from (select floor(a) as a from t) as t2",
      "select a from (select a, b from (select a, b, c from t) as t2) as t3",
      "select a+c from (select floor(a) as a, b, c from t) as t2"
    ]
  },
  {
    "name": "TestMergeAggregationProjection",
    "cases": [
      "select b, max(a) from (select a, c+d as b from t as t1) as t2 group by b",
      "select max(a) from (select c+d as b, a+c as a from t as t1) as t2",
      "select b, max(a) from (select a, c+d as b, @i:=0 from t as t1) as t2 group by b"
    ]
  }
]<|MERGE_RESOLUTION|>--- conflicted
+++ resolved
@@ -11,13 +11,11 @@
       "select a, avg(b) from t group by a having a > 1 and max(b) > 10",
       "select t1.a, t1.b, t2.b from t t1, t t2 where t1.a = t2.a and t2.b = t1.b and t1.a > 10 and t2.b > 10 and t1.a > t2.b",
       "select t1.a, t1.b from t t1, t t2 where t1.a = t2.a and t1.a = 10 and t2.a = 5",
-<<<<<<< HEAD
       "select a, f from t where f > 1",
       "select a, f from (select a, f, g from t where f = 1) t1 where g > 1",
-      "select a, f from t where g > 1 and f > 1"
-=======
+      "select a, f from t where g > 1 and f > 1",
+      "select t1.a, t1.b from t t1, t t2 where t1.a = t2.a and t1.a = 10 and t2.a = 5",
       "select a, b from ((select a, b from t) union all(select c as a, d as b from t)) as t1 where a > 1"
->>>>>>> f35be4a9
     ]
   },
   {
