// Copyright 2017 PingCAP, Inc.
//
// Licensed under the Apache License, Version 2.0 (the "License");
// you may not use this file except in compliance with the License.
// You may obtain a copy of the License at
//
//     http://www.apache.org/licenses/LICENSE-2.0
//
// Unless required by applicable law or agreed to in writing, software
// distributed under the License is distributed on an "AS IS" BASIS,
// See the License for the specific language governing permissions and
// limitations under the License.

package core

import (
	"bytes"
	"fmt"
	"strconv"
	"strings"

	"github.com/pingcap/parser/ast"
	"github.com/pingcap/tidb/expression"
	"github.com/pingcap/tidb/expression/aggregation"
	"github.com/pingcap/tidb/statistics"
	"github.com/pingcap/tidb/util/stringutil"
)

// A plan is dataAccesser means it can access underlying data.
// Include `PhysicalTableScan`, `PhysicalIndexScan`, `PointGetPlan`, `BatchPointScan` and `PhysicalMemTable`.
// ExplainInfo = AccessObject + OperatorInfo
type dataAccesser interface {

	// AccessObject return plan's `table`, `partition` and `index`.
	AccessObject() string

	// OperatorInfo return other operator information to be explained.
	OperatorInfo(normalized bool) string
}

// ExplainInfo implements Plan interface.
func (p *PhysicalLock) ExplainInfo() string {
	return p.Lock.String()
}

// ExplainID overrides the ExplainID in order to match different range.
func (p *PhysicalIndexScan) ExplainID() fmt.Stringer {
	return stringutil.MemoizeStr(func() string {
		if p.isFullScan() {
			return "IndexFullScan_" + strconv.Itoa(p.id)
		}
		return "IndexRangeScan_" + strconv.Itoa(p.id)
	})
}

// ExplainInfo implements Plan interface.
func (p *PhysicalIndexScan) ExplainInfo() string {
	return p.AccessObject() + ", " + p.OperatorInfo(false)
}

// ExplainNormalizedInfo implements Plan interface.
func (p *PhysicalIndexScan) ExplainNormalizedInfo() string {
	return p.AccessObject() + ", " + p.OperatorInfo(true)
}

// AccessObject implements dataAccesser interface.
func (p *PhysicalIndexScan) AccessObject() string {
	buffer := bytes.NewBufferString("")
	tblName := p.Table.Name.O
	if p.TableAsName != nil && p.TableAsName.O != "" {
		tblName = p.TableAsName.O
	}
	fmt.Fprintf(buffer, "table:%s", tblName)
	if p.isPartition {
		if pi := p.Table.GetPartitionInfo(); pi != nil {
			partitionName := pi.GetNameByID(p.physicalTableID)
			fmt.Fprintf(buffer, ", partition:%s", partitionName)
		}
	}
	if len(p.Index.Columns) > 0 {
		buffer.WriteString(", index:" + p.Index.Name.O + "(")
		for i, idxCol := range p.Index.Columns {
			buffer.WriteString(idxCol.Name.O)
			if i+1 < len(p.Index.Columns) {
				buffer.WriteString(", ")
			}
		}
		buffer.WriteString(")")
	}
	return buffer.String()
}

// OperatorInfo implements dataAccesser interface.
func (p *PhysicalIndexScan) OperatorInfo(normalized bool) string {
	buffer := bytes.NewBufferString("")
	if len(p.rangeInfo) > 0 {
		fmt.Fprintf(buffer, "range: decided by %v, ", p.rangeInfo)
	} else if p.haveCorCol() {
		if normalized {
			fmt.Fprintf(buffer, "range: decided by %s, ", expression.SortedExplainNormalizedExpressionList(p.AccessCondition))
		} else {
			fmt.Fprintf(buffer, "range: decided by %v, ", p.AccessCondition)
		}
	} else if len(p.Ranges) > 0 {
		if normalized {
			fmt.Fprint(buffer, "range:[?,?], ")
		} else if !p.isFullScan() {
			fmt.Fprint(buffer, "range:")
			for _, idxRange := range p.Ranges {
				fmt.Fprint(buffer, idxRange.String()+", ")
			}
		}
	}
	fmt.Fprintf(buffer, "keep order:%v, ", p.KeepOrder)
	if p.Desc {
		buffer.WriteString("desc, ")
	}
	if p.stats.StatsVersion == statistics.PseudoVersion && !normalized {
		buffer.WriteString("stats:pseudo, ")
	}
	buffer.Truncate(buffer.Len() - 2)
	return buffer.String()
}

func (p *PhysicalIndexScan) haveCorCol() bool {
	for _, cond := range p.AccessCondition {
		if len(expression.ExtractCorColumns(cond)) > 0 {
			return true
		}
	}
	return false
}

func (p *PhysicalIndexScan) isFullScan() bool {
	if len(p.rangeInfo) > 0 || p.haveCorCol() {
		return false
	}
	for _, ran := range p.Ranges {
		if !ran.IsFullRange() {
			return false
		}
	}
	return true
}

// ExplainID overrides the ExplainID in order to match different range.
func (p *PhysicalTableScan) ExplainID() fmt.Stringer {
	return stringutil.MemoizeStr(func() string {
		if p.isChildOfIndexLookUp {
			return "TableRowIDScan_" + strconv.Itoa(p.id)
		} else if p.isFullScan() {
			return "TableFullScan_" + strconv.Itoa(p.id)
		}
		return "TableRangeScan_" + strconv.Itoa(p.id)
	})
}

// ExplainInfo implements Plan interface.
func (p *PhysicalTableScan) ExplainInfo() string {
	return p.AccessObject() + ", " + p.OperatorInfo(false)
}

// ExplainNormalizedInfo implements Plan interface.
func (p *PhysicalTableScan) ExplainNormalizedInfo() string {
	return p.AccessObject() + ", " + p.OperatorInfo(true)
}

// AccessObject implements dataAccesser interface.
func (p *PhysicalTableScan) AccessObject() string {
	buffer := bytes.NewBufferString("")
	tblName := p.Table.Name.O
	if p.TableAsName != nil && p.TableAsName.O != "" {
		tblName = p.TableAsName.O
	}
	fmt.Fprintf(buffer, "table:%s", tblName)
	if p.isPartition {
		if pi := p.Table.GetPartitionInfo(); pi != nil {
			partitionName := pi.GetNameByID(p.physicalTableID)
			fmt.Fprintf(buffer, ", partition:%s", partitionName)
		}
	}
	return buffer.String()
}

// OperatorInfo implements dataAccesser interface.
func (p *PhysicalTableScan) OperatorInfo(normalized bool) string {
	buffer := bytes.NewBufferString("")
	if p.pkCol != nil {
		fmt.Fprintf(buffer, "pk col:%s, ", p.pkCol.ExplainInfo())
	}
<<<<<<< HEAD
	if len(p.RangeDecidedBy) > 0 {
		fmt.Fprintf(buffer, ", range: decided by %v", p.RangeDecidedBy)
	} else if haveCorCol {
=======
	if len(p.rangeDecidedBy) > 0 {
		fmt.Fprintf(buffer, "range: decided by %v, ", p.rangeDecidedBy)
	} else if p.haveCorCol() {
>>>>>>> 57db6cec
		if normalized {
			fmt.Fprintf(buffer, "range: decided by %s, ", expression.SortedExplainNormalizedExpressionList(p.AccessCondition))
		} else {
			fmt.Fprintf(buffer, "range: decided by %v, ", p.AccessCondition)
		}
	} else if len(p.Ranges) > 0 {
		if normalized {
			fmt.Fprint(buffer, "range:[?,?], ")
		} else if !p.isFullScan() {
			fmt.Fprint(buffer, "range:")
			for _, idxRange := range p.Ranges {
				fmt.Fprint(buffer, idxRange.String()+", ")
			}
		}
	}
	fmt.Fprintf(buffer, "keep order:%v, ", p.KeepOrder)
	if p.Desc {
		buffer.WriteString("desc, ")
	}
	if p.stats.StatsVersion == statistics.PseudoVersion && !normalized {
		buffer.WriteString("stats:pseudo, ")
	}
	buffer.Truncate(buffer.Len() - 2)
	return buffer.String()
}

func (p *PhysicalTableScan) haveCorCol() bool {
	for _, cond := range p.AccessCondition {
		if len(expression.ExtractCorColumns(cond)) > 0 {
			return true
		}
	}
	return false
}

func (p *PhysicalTableScan) isFullScan() bool {
	if len(p.rangeDecidedBy) > 0 || p.haveCorCol() {
		return false
	}
	for _, ran := range p.Ranges {
		if !ran.IsFullRange() {
			return false
		}
	}
	return true
}

// ExplainInfo implements Plan interface.
func (p *PhysicalTableReader) ExplainInfo() string {
	return "data:" + p.tablePlan.ExplainID().String()
}

// ExplainNormalizedInfo implements Plan interface.
func (p *PhysicalTableReader) ExplainNormalizedInfo() string {
	return p.ExplainInfo()
}

// ExplainInfo implements Plan interface.
func (p *PhysicalIndexReader) ExplainInfo() string {
	return "index:" + p.indexPlan.ExplainID().String()
}

// ExplainNormalizedInfo implements Plan interface.
func (p *PhysicalIndexReader) ExplainNormalizedInfo() string {
	return p.ExplainInfo()
}

// ExplainInfo implements Plan interface.
func (p *PhysicalIndexLookUpReader) ExplainInfo() string {
	// The children can be inferred by the relation symbol.
	if p.PushedLimit != nil {
		return fmt.Sprintf("limit embedded(offset:%v, count:%v)", p.PushedLimit.Offset, p.PushedLimit.Count)
	}
	return ""
}

// ExplainInfo implements Plan interface.
func (p *PhysicalIndexMergeReader) ExplainInfo() string {
	return ""
}

// ExplainInfo implements Plan interface.
func (p *PhysicalUnionScan) ExplainInfo() string {
	return string(expression.SortedExplainExpressionList(p.Conditions))
}

// ExplainInfo implements Plan interface.
func (p *PhysicalSelection) ExplainInfo() string {
	return string(expression.SortedExplainExpressionList(p.Conditions))
}

// ExplainNormalizedInfo implements Plan interface.
func (p *PhysicalSelection) ExplainNormalizedInfo() string {
	return string(expression.SortedExplainNormalizedExpressionList(p.Conditions))
}

// ExplainInfo implements Plan interface.
func (p *PhysicalProjection) ExplainInfo() string {
	return expression.ExplainExpressionList(p.Exprs, p.schema)
}

// ExplainNormalizedInfo implements Plan interface.
func (p *PhysicalProjection) ExplainNormalizedInfo() string {
	return string(expression.SortedExplainNormalizedExpressionList(p.Exprs))
}

// ExplainInfo implements Plan interface.
func (p *PhysicalTableDual) ExplainInfo() string {
	return fmt.Sprintf("rows:%v", p.RowCount)
}

// ExplainInfo implements Plan interface.
func (p *PhysicalSort) ExplainInfo() string {
	buffer := bytes.NewBufferString("")
	return explainByItems(buffer, p.ByItems).String()
}

// ExplainInfo implements Plan interface.
func (p *PhysicalLimit) ExplainInfo() string {
	return fmt.Sprintf("offset:%v, count:%v", p.Offset, p.Count)
}

// ExplainInfo implements Plan interface.
func (p *basePhysicalAgg) ExplainInfo() string {
	return p.explainInfo(false)
}

func (p *basePhysicalAgg) explainInfo(normalized bool) string {
	sortedExplainExpressionList := expression.SortedExplainExpressionList
	if normalized {
		sortedExplainExpressionList = expression.SortedExplainNormalizedExpressionList
	}

	builder := &strings.Builder{}
	if len(p.GroupByItems) > 0 {
		fmt.Fprintf(builder, "group by:%s, ",
			sortedExplainExpressionList(p.GroupByItems))
	}
	for i := 0; i < len(p.AggFuncs); i++ {
		builder.WriteString("funcs:")
		fmt.Fprintf(builder, "%v->%v", aggregation.ExplainAggFunc(p.AggFuncs[i]), p.schema.Columns[i])
		if i+1 < len(p.AggFuncs) {
			builder.WriteString(", ")
		}
	}
	return builder.String()
}

// ExplainNormalizedInfo implements Plan interface.
func (p *basePhysicalAgg) ExplainNormalizedInfo() string {
	return p.explainInfo(true)
}

// ExplainInfo implements Plan interface.
func (p *PhysicalIndexJoin) ExplainInfo() string {
	return p.explainInfo(false)
}

func (p *PhysicalIndexJoin) explainInfo(normalized bool) string {
	sortedExplainExpressionList := expression.SortedExplainExpressionList
	if normalized {
		sortedExplainExpressionList = expression.SortedExplainNormalizedExpressionList
	}

	buffer := bytes.NewBufferString(p.JoinType.String())
	fmt.Fprintf(buffer, ", inner:%s", p.Children()[p.InnerChildIdx].ExplainID())
	if len(p.OuterJoinKeys) > 0 {
		fmt.Fprintf(buffer, ", outer key:%s",
			expression.ExplainColumnList(p.OuterJoinKeys))
	}
	if len(p.InnerJoinKeys) > 0 {
		fmt.Fprintf(buffer, ", inner key:%s",
			expression.ExplainColumnList(p.InnerJoinKeys))
	}
	if len(p.LeftConditions) > 0 {
		fmt.Fprintf(buffer, ", left cond:%s",
			sortedExplainExpressionList(p.LeftConditions))
	}
	if len(p.RightConditions) > 0 {
		fmt.Fprintf(buffer, ", right cond:%s",
			sortedExplainExpressionList(p.RightConditions))
	}
	if len(p.OtherConditions) > 0 {
		fmt.Fprintf(buffer, ", other cond:%s",
			sortedExplainExpressionList(p.OtherConditions))
	}
	return buffer.String()
}

// ExplainNormalizedInfo implements Plan interface.
func (p *PhysicalIndexJoin) ExplainNormalizedInfo() string {
	return p.explainInfo(true)
}

// ExplainInfo implements Plan interface.
func (p *PhysicalHashJoin) ExplainInfo() string {
	return p.explainInfo(false)
}

// ExplainNormalizedInfo implements Plan interface.
func (p *PhysicalHashJoin) ExplainNormalizedInfo() string {
	return p.explainInfo(true)
}

func (p *PhysicalHashJoin) explainInfo(normalized bool) string {
	sortedExplainExpressionList := expression.SortedExplainExpressionList
	if normalized {
		sortedExplainExpressionList = expression.SortedExplainNormalizedExpressionList
	}

	buffer := new(bytes.Buffer)

	if len(p.EqualConditions) == 0 {
		buffer.WriteString("CARTESIAN ")
	}

	buffer.WriteString(p.JoinType.String())

	if len(p.EqualConditions) > 0 {
		if normalized {
			fmt.Fprintf(buffer, ", equal:%s", expression.SortedExplainNormalizedScalarFuncList(p.EqualConditions))
		} else {
			fmt.Fprintf(buffer, ", equal:%v", p.EqualConditions)
		}
	}
	if len(p.LeftConditions) > 0 {
		if normalized {
			fmt.Fprintf(buffer, ", left cond:%s", expression.SortedExplainNormalizedExpressionList(p.LeftConditions))
		} else {
			fmt.Fprintf(buffer, ", left cond:%s", p.LeftConditions)
		}
	}
	if len(p.RightConditions) > 0 {
		fmt.Fprintf(buffer, ", right cond:%s",
			sortedExplainExpressionList(p.RightConditions))
	}
	if len(p.OtherConditions) > 0 {
		fmt.Fprintf(buffer, ", other cond:%s",
			sortedExplainExpressionList(p.OtherConditions))
	}
	return buffer.String()
}

// ExplainInfo implements Plan interface.
func (p *PhysicalMergeJoin) ExplainInfo() string {
	return p.explainInfo(false)
}

func (p *PhysicalMergeJoin) explainInfo(normalized bool) string {
	sortedExplainExpressionList := expression.SortedExplainExpressionList
	if normalized {
		sortedExplainExpressionList = expression.SortedExplainNormalizedExpressionList
	}

	buffer := bytes.NewBufferString(p.JoinType.String())
	if len(p.LeftJoinKeys) > 0 {
		fmt.Fprintf(buffer, ", left key:%s",
			expression.ExplainColumnList(p.LeftJoinKeys))
	}
	if len(p.RightJoinKeys) > 0 {
		fmt.Fprintf(buffer, ", right key:%s",
			expression.ExplainColumnList(p.RightJoinKeys))
	}
	if len(p.LeftConditions) > 0 {
		if normalized {
			fmt.Fprintf(buffer, ", left cond:%s", expression.SortedExplainNormalizedExpressionList(p.LeftConditions))
		} else {
			fmt.Fprintf(buffer, ", left cond:%s", p.LeftConditions)
		}
	}
	if len(p.RightConditions) > 0 {
		fmt.Fprintf(buffer, ", right cond:%s",
			sortedExplainExpressionList(p.RightConditions))
	}
	if len(p.OtherConditions) > 0 {
		fmt.Fprintf(buffer, ", other cond:%s",
			sortedExplainExpressionList(p.OtherConditions))
	}
	return buffer.String()
}

// ExplainNormalizedInfo implements Plan interface.
func (p *PhysicalMergeJoin) ExplainNormalizedInfo() string {
	return p.explainInfo(true)
}

// ExplainInfo implements Plan interface.
func (p *PhysicalTopN) ExplainInfo() string {
	buffer := bytes.NewBufferString("")
	buffer = explainByItems(buffer, p.ByItems)
	fmt.Fprintf(buffer, ", offset:%v, count:%v", p.Offset, p.Count)
	return buffer.String()
}

// ExplainNormalizedInfo implements Plan interface.
func (p *PhysicalTopN) ExplainNormalizedInfo() string {
	buffer := bytes.NewBufferString("")
	buffer = explainNormalizedByItems(buffer, p.ByItems)
	return buffer.String()
}

func (p *PhysicalWindow) formatFrameBound(buffer *bytes.Buffer, bound *FrameBound) {
	if bound.Type == ast.CurrentRow {
		buffer.WriteString("current row")
		return
	}
	if bound.UnBounded {
		buffer.WriteString("unbounded")
	} else if len(bound.CalcFuncs) > 0 {
		sf := bound.CalcFuncs[0].(*expression.ScalarFunction)
		switch sf.FuncName.L {
		case ast.DateAdd, ast.DateSub:
			// For `interval '2:30' minute_second`.
			fmt.Fprintf(buffer, "interval %s %s", sf.GetArgs()[1].ExplainInfo(), sf.GetArgs()[2].ExplainInfo())
		case ast.Plus, ast.Minus:
			// For `1 preceding` of range frame.
			fmt.Fprintf(buffer, "%s", sf.GetArgs()[1].ExplainInfo())
		}
	} else {
		fmt.Fprintf(buffer, "%d", bound.Num)
	}
	if bound.Type == ast.Preceding {
		buffer.WriteString(" preceding")
	} else {
		buffer.WriteString(" following")
	}
}

// ExplainInfo implements Plan interface.
func (p *PhysicalWindow) ExplainInfo() string {
	buffer := bytes.NewBufferString("")
	formatWindowFuncDescs(buffer, p.WindowFuncDescs, p.schema)
	buffer.WriteString(" over(")
	isFirst := true
	if len(p.PartitionBy) > 0 {
		buffer.WriteString("partition by ")
		for i, item := range p.PartitionBy {
			fmt.Fprintf(buffer, "%s", item.Col.ExplainInfo())
			if i+1 < len(p.PartitionBy) {
				buffer.WriteString(", ")
			}
		}
		isFirst = false
	}
	if len(p.OrderBy) > 0 {
		if !isFirst {
			buffer.WriteString(" ")
		}
		buffer.WriteString("order by ")
		for i, item := range p.OrderBy {
			order := "asc"
			if item.Desc {
				order = "desc"
			}
			fmt.Fprintf(buffer, "%s %s", item.Col.ExplainInfo(), order)
			if i+1 < len(p.OrderBy) {
				buffer.WriteString(", ")
			}
		}
		isFirst = false
	}
	if p.Frame != nil {
		if !isFirst {
			buffer.WriteString(" ")
		}
		if p.Frame.Type == ast.Rows {
			buffer.WriteString("rows")
		} else {
			buffer.WriteString("range")
		}
		buffer.WriteString(" between ")
		p.formatFrameBound(buffer, p.Frame.Start)
		buffer.WriteString(" and ")
		p.formatFrameBound(buffer, p.Frame.End)
	}
	buffer.WriteString(")")
	return buffer.String()
}

// ExplainInfo implements Plan interface.
func (p *PhysicalShuffle) ExplainInfo() string {
	buffer := bytes.NewBufferString("")
	fmt.Fprintf(buffer, "execution info: concurrency:%v, data source:%v", p.Concurrency, p.DataSource.ExplainID())
	return buffer.String()
}

func formatWindowFuncDescs(buffer *bytes.Buffer, descs []*aggregation.WindowFuncDesc, schema *expression.Schema) *bytes.Buffer {
	winFuncStartIdx := len(schema.Columns) - len(descs)
	for i, desc := range descs {
		if i != 0 {
			buffer.WriteString(", ")
		}
		fmt.Fprintf(buffer, "%v->%v", desc, schema.Columns[winFuncStartIdx+i])
	}
	return buffer
}

// ExplainInfo implements Plan interface.
func (p *LogicalJoin) ExplainInfo() string {
	buffer := bytes.NewBufferString(p.JoinType.String())
	if len(p.EqualConditions) > 0 {
		fmt.Fprintf(buffer, ", equal:%v", p.EqualConditions)
	}
	if len(p.LeftConditions) > 0 {
		fmt.Fprintf(buffer, ", left cond:%s",
			expression.SortedExplainExpressionList(p.LeftConditions))
	}
	if len(p.RightConditions) > 0 {
		fmt.Fprintf(buffer, ", right cond:%s",
			expression.SortedExplainExpressionList(p.RightConditions))
	}
	if len(p.OtherConditions) > 0 {
		fmt.Fprintf(buffer, ", other cond:%s",
			expression.SortedExplainExpressionList(p.OtherConditions))
	}
	return buffer.String()
}

// ExplainInfo implements Plan interface.
func (p *LogicalAggregation) ExplainInfo() string {
	buffer := bytes.NewBufferString("")
	if len(p.GroupByItems) > 0 {
		fmt.Fprintf(buffer, "group by:%s, ",
			expression.SortedExplainExpressionList(p.GroupByItems))
	}
	if len(p.AggFuncs) > 0 {
		buffer.WriteString("funcs:")
		for i, agg := range p.AggFuncs {
			buffer.WriteString(aggregation.ExplainAggFunc(agg))
			if i+1 < len(p.AggFuncs) {
				buffer.WriteString(", ")
			}
		}
	}
	return buffer.String()
}

// ExplainInfo implements Plan interface.
func (p *LogicalProjection) ExplainInfo() string {
	return expression.ExplainExpressionList(p.Exprs, p.schema)
}

// ExplainInfo implements Plan interface.
func (p *LogicalSelection) ExplainInfo() string {
	return string(expression.SortedExplainExpressionList(p.Conditions))
}

// ExplainInfo implements Plan interface.
func (p *LogicalApply) ExplainInfo() string {
	return p.LogicalJoin.ExplainInfo()
}

// ExplainInfo implements Plan interface.
func (p *LogicalTableDual) ExplainInfo() string {
	return fmt.Sprintf("rowcount:%d", p.RowCount)
}

// ExplainInfo implements Plan interface.
func (p *DataSource) ExplainInfo() string {
	buffer := bytes.NewBufferString("")
	tblName := p.tableInfo.Name.O
	if p.TableAsName != nil && p.TableAsName.O != "" {
		tblName = p.TableAsName.O
	}
	fmt.Fprintf(buffer, "table:%s", tblName)
	if p.isPartition {
		if pi := p.tableInfo.GetPartitionInfo(); pi != nil {
			partitionName := pi.GetNameByID(p.physicalTableID)
			fmt.Fprintf(buffer, ", partition:%s", partitionName)
		}
	}
	return buffer.String()
}

// ExplainInfo implements Plan interface.
func (p *LogicalUnionScan) ExplainInfo() string {
	buffer := bytes.NewBufferString("")
	fmt.Fprintf(buffer, "conds:%s",
		expression.SortedExplainExpressionList(p.conditions))
	fmt.Fprintf(buffer, ", handle:%s", p.handleCol.ExplainInfo())
	return buffer.String()
}

func explainByItems(buffer *bytes.Buffer, byItems []*ByItems) *bytes.Buffer {
	for i, item := range byItems {
		order := "asc"
		if item.Desc {
			order = "desc"
		}
		fmt.Fprintf(buffer, "%s:%s", item.Expr.ExplainInfo(), order)
		if i+1 < len(byItems) {
			buffer.WriteString(", ")
		}
	}
	return buffer
}

func explainNormalizedByItems(buffer *bytes.Buffer, byItems []*ByItems) *bytes.Buffer {
	for i, item := range byItems {
		order := "asc"
		if item.Desc {
			order = "desc"
		}
		fmt.Fprintf(buffer, "%s:%s", item.Expr.ExplainNormalizedInfo(), order)
		if i+1 < len(byItems) {
			buffer.WriteString(", ")
		}
	}
	return buffer
}

// ExplainInfo implements Plan interface.
func (p *LogicalSort) ExplainInfo() string {
	buffer := bytes.NewBufferString("")
	return explainByItems(buffer, p.ByItems).String()
}

// ExplainInfo implements Plan interface.
func (p *LogicalTopN) ExplainInfo() string {
	buffer := bytes.NewBufferString("")
	buffer = explainByItems(buffer, p.ByItems)
	fmt.Fprintf(buffer, ", offset:%v, count:%v", p.Offset, p.Count)
	return buffer.String()
}

// ExplainInfo implements Plan interface.
func (p *LogicalLimit) ExplainInfo() string {
	return fmt.Sprintf("offset:%v, count:%v", p.Offset, p.Count)
}

// ExplainInfo implements Plan interface.
func (p *LogicalTableScan) ExplainInfo() string {
	buffer := bytes.NewBufferString(p.Source.ExplainInfo())
	if p.Source.handleCol != nil {
		fmt.Fprintf(buffer, ", pk col:%s", p.Source.handleCol.ExplainInfo())
	}
	if len(p.AccessConds) > 0 {
		fmt.Fprintf(buffer, ", cond:%v", p.AccessConds)
	}
	return buffer.String()
}

// ExplainInfo implements Plan interface.
func (p *LogicalIndexScan) ExplainInfo() string {
	buffer := bytes.NewBufferString(p.Source.ExplainInfo())
	index := p.Index
	if len(index.Columns) > 0 {
		buffer.WriteString(", index:")
		for i, idxCol := range index.Columns {
			buffer.WriteString(idxCol.Name.O)
			if i+1 < len(index.Columns) {
				buffer.WriteString(", ")
			}
		}
	}
	if len(p.AccessConds) > 0 {
		fmt.Fprintf(buffer, ", cond:%v", p.AccessConds)
	}
	return buffer.String()
}

// ExplainInfo implements Plan interface.
func (p *TiKVSingleGather) ExplainInfo() string {
	buffer := bytes.NewBufferString(p.Source.ExplainInfo())
	if p.IsIndexGather {
		buffer.WriteString(", index:" + p.Index.Name.String())
	}
	return buffer.String()
}

// MetricTableTimeFormat is the time format for metric table explain and format.
const MetricTableTimeFormat = "2006-01-02 15:04:05.999"

// ExplainInfo implements Plan interface.
func (p *PhysicalMemTable) ExplainInfo() string {
	accessObject, operatorInfo := p.AccessObject(), p.OperatorInfo(false)
	if len(operatorInfo) == 0 {
		return accessObject
	}
	return accessObject + ", " + operatorInfo
}

// AccessObject implements dataAccesser interface.
func (p *PhysicalMemTable) AccessObject() string {
	return "table:" + p.Table.Name.O
}

// OperatorInfo implements dataAccesser interface.
func (p *PhysicalMemTable) OperatorInfo(_ bool) string {
	if p.Extractor != nil {
		return p.Extractor.explainInfo(p)
	}
	return ""
}<|MERGE_RESOLUTION|>--- conflicted
+++ resolved
@@ -188,15 +188,9 @@
 	if p.pkCol != nil {
 		fmt.Fprintf(buffer, "pk col:%s, ", p.pkCol.ExplainInfo())
 	}
-<<<<<<< HEAD
 	if len(p.RangeDecidedBy) > 0 {
 		fmt.Fprintf(buffer, ", range: decided by %v", p.RangeDecidedBy)
-	} else if haveCorCol {
-=======
-	if len(p.rangeDecidedBy) > 0 {
-		fmt.Fprintf(buffer, "range: decided by %v, ", p.rangeDecidedBy)
 	} else if p.haveCorCol() {
->>>>>>> 57db6cec
 		if normalized {
 			fmt.Fprintf(buffer, "range: decided by %s, ", expression.SortedExplainNormalizedExpressionList(p.AccessCondition))
 		} else {
