// Copyright 2016 PingCAP, Inc.
//
// Licensed under the Apache License, Version 2.0 (the "License");
// you may not use this file except in compliance with the License.
// You may obtain a copy of the License at
//
//     http://www.apache.org/licenses/LICENSE-2.0
//
// Unless required by applicable law or agreed to in writing, software
// distributed under the License is distributed on an "AS IS" BASIS,
// See the License for the specific language governing permissions and
// limitations under the License.

package core

import (
	"math"

	"github.com/pingcap/parser/ast"
	"github.com/pingcap/parser/auth"
	"github.com/pingcap/parser/model"
	"github.com/pingcap/parser/mysql"
	"github.com/pingcap/tidb/expression"
	"github.com/pingcap/tidb/expression/aggregation"
	"github.com/pingcap/tidb/kv"
	"github.com/pingcap/tidb/planner/property"
	"github.com/pingcap/tidb/statistics"
	"github.com/pingcap/tidb/table"
	"github.com/pingcap/tidb/types"
	"github.com/pingcap/tidb/util/logutil"
	"github.com/pingcap/tidb/util/ranger"
	"go.uber.org/zap"
)

var (
	_ LogicalPlan = &LogicalJoin{}
	_ LogicalPlan = &LogicalAggregation{}
	_ LogicalPlan = &LogicalProjection{}
	_ LogicalPlan = &LogicalSelection{}
	_ LogicalPlan = &LogicalApply{}
	_ LogicalPlan = &LogicalMaxOneRow{}
	_ LogicalPlan = &LogicalTableDual{}
	_ LogicalPlan = &DataSource{}
	_ LogicalPlan = &TableGather{}
	_ LogicalPlan = &TableScan{}
	_ LogicalPlan = &LogicalUnionAll{}
	_ LogicalPlan = &LogicalSort{}
	_ LogicalPlan = &LogicalLock{}
	_ LogicalPlan = &LogicalLimit{}
	_ LogicalPlan = &LogicalWindow{}
)

// JoinType contains CrossJoin, InnerJoin, LeftOuterJoin, RightOuterJoin, FullOuterJoin, SemiJoin.
type JoinType int

const (
	// InnerJoin means inner join.
	InnerJoin JoinType = iota
	// LeftOuterJoin means left join.
	LeftOuterJoin
	// RightOuterJoin means right join.
	RightOuterJoin
	// SemiJoin means if row a in table A matches some rows in B, just output a.
	SemiJoin
	// AntiSemiJoin means if row a in table A does not match any row in B, then output a.
	AntiSemiJoin
	// LeftOuterSemiJoin means if row a in table A matches some rows in B, output (a, true), otherwise, output (a, false).
	LeftOuterSemiJoin
	// AntiLeftOuterSemiJoin means if row a in table A matches some rows in B, output (a, false), otherwise, output (a, true).
	AntiLeftOuterSemiJoin
)

// IsOuterJoin returns if this joiner is a outer joiner
func (tp JoinType) IsOuterJoin() bool {
	return tp == LeftOuterJoin || tp == RightOuterJoin ||
		tp == LeftOuterSemiJoin || tp == AntiLeftOuterSemiJoin
}

func (tp JoinType) String() string {
	switch tp {
	case InnerJoin:
		return "inner join"
	case LeftOuterJoin:
		return "left outer join"
	case RightOuterJoin:
		return "right outer join"
	case SemiJoin:
		return "semi join"
	case AntiSemiJoin:
		return "anti semi join"
	case LeftOuterSemiJoin:
		return "left outer semi join"
	case AntiLeftOuterSemiJoin:
		return "anti left outer semi join"
	}
	return "unsupported join type"
}

const (
	preferLeftAsIndexInner = 1 << iota
	preferRightAsIndexInner
	preferHashJoin
	preferMergeJoin
	preferHashAgg
	preferStreamAgg
)

const (
	preferTiKV = 1 << iota
	preferTiFlash
)

// LogicalJoin is the logical join plan.
type LogicalJoin struct {
	logicalSchemaProducer

	JoinType      JoinType
	reordered     bool
	cartesianJoin bool
	StraightJoin  bool

	// hintInfo stores the join algorithm hint information specified by client.
	hintInfo       *tableHintInfo
	preferJoinType uint

	EqualConditions []*expression.ScalarFunction
	LeftConditions  expression.CNFExprs
	RightConditions expression.CNFExprs
	OtherConditions expression.CNFExprs

	LeftJoinKeys    []*expression.Column
	RightJoinKeys   []*expression.Column
	leftProperties  [][]*expression.Column
	rightProperties [][]*expression.Column

	// DefaultValues is only used for left/right outer join, which is values the inner row's should be when the outer table
	// doesn't match any inner table's row.
	// That it's nil just means the default values is a slice of NULL.
	// Currently, only `aggregation push down` phase will set this.
	DefaultValues []types.Datum

	// redundantSchema contains columns which are eliminated in join.
	// For select * from a join b using (c); a.c will in output schema, and b.c will in redundantSchema.
	redundantSchema *expression.Schema
	redundantNames  types.NameSlice

	// equalCondOutCnt indicates the estimated count of joined rows after evaluating `EqualConditions`.
	equalCondOutCnt float64
}

func (p *LogicalJoin) columnSubstitute(schema *expression.Schema, exprs []expression.Expression) {
	for i, cond := range p.LeftConditions {
		p.LeftConditions[i] = expression.ColumnSubstitute(cond, schema, exprs)
	}

	for i, cond := range p.RightConditions {
		p.RightConditions[i] = expression.ColumnSubstitute(cond, schema, exprs)
	}

	for i, cond := range p.OtherConditions {
		p.OtherConditions[i] = expression.ColumnSubstitute(cond, schema, exprs)
	}

	for i := len(p.EqualConditions) - 1; i >= 0; i-- {
		newCond := expression.ColumnSubstitute(p.EqualConditions[i], schema, exprs).(*expression.ScalarFunction)

		// If the columns used in the new filter all come from the left child,
		// we can push this filter to it.
		if expression.ExprFromSchema(newCond, p.children[0].Schema()) {
			p.LeftConditions = append(p.LeftConditions, newCond)
			p.EqualConditions = append(p.EqualConditions[:i], p.EqualConditions[i+1:]...)
			continue
		}

		// If the columns used in the new filter all come from the right
		// child, we can push this filter to it.
		if expression.ExprFromSchema(newCond, p.children[1].Schema()) {
			p.RightConditions = append(p.RightConditions, newCond)
			p.EqualConditions = append(p.EqualConditions[:i], p.EqualConditions[i+1:]...)
			continue
		}

		_, lhsIsCol := newCond.GetArgs()[0].(*expression.Column)
		_, rhsIsCol := newCond.GetArgs()[1].(*expression.Column)

		// If the columns used in the new filter are not all expression.Column,
		// we can not use it as join's equal condition.
		if !(lhsIsCol && rhsIsCol) {
			p.OtherConditions = append(p.OtherConditions, newCond)
			p.EqualConditions = append(p.EqualConditions[:i], p.EqualConditions[i+1:]...)
			continue
		}

		p.EqualConditions[i] = newCond
	}
}

func (p *LogicalJoin) attachOnConds(onConds []expression.Expression) {
	eq, left, right, other := p.extractOnCondition(onConds, false, false)
	p.EqualConditions = append(eq, p.EqualConditions...)
	p.LeftConditions = append(left, p.LeftConditions...)
	p.RightConditions = append(right, p.RightConditions...)
	p.OtherConditions = append(other, p.OtherConditions...)
}

func (p *LogicalJoin) extractCorrelatedCols() []*expression.CorrelatedColumn {
	corCols := p.baseLogicalPlan.extractCorrelatedCols()
	for _, fun := range p.EqualConditions {
		corCols = append(corCols, expression.ExtractCorColumns(fun)...)
	}
	for _, fun := range p.LeftConditions {
		corCols = append(corCols, expression.ExtractCorColumns(fun)...)
	}
	for _, fun := range p.RightConditions {
		corCols = append(corCols, expression.ExtractCorColumns(fun)...)
	}
	for _, fun := range p.OtherConditions {
		corCols = append(corCols, expression.ExtractCorColumns(fun)...)
	}
	return corCols
}

// LogicalProjection represents a select fields plan.
type LogicalProjection struct {
	logicalSchemaProducer

	Exprs []expression.Expression

	// calculateGenCols indicates the projection is for calculating generated columns.
	// In *UPDATE*, we should know this to tell different projections.
	calculateGenCols bool

	// CalculateNoDelay indicates this Projection is the root Plan and should be
	// calculated without delay and will not return any result to client.
	// Currently it is "true" only when the current sql query is a "DO" statement.
	// See "https://dev.mysql.com/doc/refman/5.7/en/do.html" for more detail.
	CalculateNoDelay bool

	// AvoidColumnEvaluator is a temporary variable which is ONLY used to avoid
	// building columnEvaluator for the expressions of Projection which is
	// built by buildProjection4Union.
	// This can be removed after column pool being supported.
	// Related issue: TiDB#8141(https://github.com/pingcap/tidb/issues/8141)
	AvoidColumnEvaluator bool
}

func (p *LogicalProjection) extractCorrelatedCols() []*expression.CorrelatedColumn {
	corCols := p.baseLogicalPlan.extractCorrelatedCols()
	for _, expr := range p.Exprs {
		corCols = append(corCols, expression.ExtractCorColumns(expr)...)
	}
	return corCols
}

// LogicalAggregation represents an aggregate plan.
type LogicalAggregation struct {
	logicalSchemaProducer

	AggFuncs     []*aggregation.AggFuncDesc
	GroupByItems []expression.Expression
	// groupByCols stores the columns that are group-by items.
	groupByCols []*expression.Column

	// aggHints stores aggregation hint information.
	aggHints aggHintInfo

	possibleProperties [][]*expression.Column
	inputCount         float64 // inputCount is the input count of this plan.
}

<<<<<<< HEAD
// CopyAggHints copies the aggHints from another LogicalAggregation.
func (la *LogicalAggregation) CopyAggHints(agg *LogicalAggregation) {
	// TODO: Copy the hint may make the un-applicable hint throw the
	// same warning message more than once. We'd better add a flag for
	// `HaveThrownWarningMessage` to avoid this. Besides, finalAgg and
	// partialAgg (in cascades planner) should share the same hint, instead
	// of a copy.
	la.aggHints = agg.aggHints
=======
// GetGroupByCols returns the groupByCols. If the groupByCols haven't be collected,
// this method would collect them at first. If the GroupByItems have been changed,
// we should explicitly collect GroupByColumns before this method.
func (la *LogicalAggregation) GetGroupByCols() []*expression.Column {
	if la.groupByCols == nil {
		la.collectGroupByColumns()
	}
	return la.groupByCols
>>>>>>> 57930403
}

func (la *LogicalAggregation) extractCorrelatedCols() []*expression.CorrelatedColumn {
	corCols := la.baseLogicalPlan.extractCorrelatedCols()
	for _, expr := range la.GroupByItems {
		corCols = append(corCols, expression.ExtractCorColumns(expr)...)
	}
	for _, fun := range la.AggFuncs {
		for _, arg := range fun.Args {
			corCols = append(corCols, expression.ExtractCorColumns(arg)...)
		}
	}
	return corCols
}

// LogicalSelection represents a where or having predicate.
type LogicalSelection struct {
	baseLogicalPlan

	// Originally the WHERE or ON condition is parsed into a single expression,
	// but after we converted to CNF(Conjunctive normal form), it can be
	// split into a list of AND conditions.
	Conditions []expression.Expression
}

func (p *LogicalSelection) extractCorrelatedCols() []*expression.CorrelatedColumn {
	corCols := p.baseLogicalPlan.extractCorrelatedCols()
	for _, cond := range p.Conditions {
		corCols = append(corCols, expression.ExtractCorColumns(cond)...)
	}
	return corCols
}

// LogicalApply gets one row from outer executor and gets one row from inner executor according to outer row.
type LogicalApply struct {
	LogicalJoin

	corCols []*expression.CorrelatedColumn
}

func (la *LogicalApply) extractCorrelatedCols() []*expression.CorrelatedColumn {
	corCols := la.LogicalJoin.extractCorrelatedCols()
	for i := len(corCols) - 1; i >= 0; i-- {
		if la.children[0].Schema().Contains(&corCols[i].Column) {
			corCols = append(corCols[:i], corCols[i+1:]...)
		}
	}
	return corCols
}

// LogicalMaxOneRow checks if a query returns no more than one row.
type LogicalMaxOneRow struct {
	baseLogicalPlan
}

// LogicalTableDual represents a dual table plan.
type LogicalTableDual struct {
	logicalSchemaProducer

	RowCount int
}

// LogicalUnionScan is only used in non read-only txn.
type LogicalUnionScan struct {
	baseLogicalPlan

	conditions []expression.Expression

	handleCol *expression.Column
}

// DataSource represents a tableScan without condition push down.
type DataSource struct {
	logicalSchemaProducer

	indexHints []*ast.IndexHint
	table      table.Table
	tableInfo  *model.TableInfo
	Columns    []*model.ColumnInfo
	DBName     model.CIStr

	TableAsName *model.CIStr

	// pushedDownConds are the conditions that will be pushed down to coprocessor.
	pushedDownConds []expression.Expression
	// allConds contains all the filters on this table. For now it's maintained
	// in predicate push down and used only in partition pruning.
	allConds []expression.Expression

	statisticTable *statistics.Table
	tableStats     *property.StatsInfo

	// possibleAccessPaths stores all the possible access path for physical plan, including table scan.
	possibleAccessPaths []*accessPath

	// The data source may be a partition, rather than a real table.
	isPartition     bool
	physicalTableID int64
	partitionNames  []model.CIStr

	// handleCol represents the handle column for the datasource, either the
	// int primary key column or extra handle column.
	handleCol *expression.Column
	// TblCols contains the original columns of table before being pruned, and it
	// is used for estimating table scan cost.
	TblCols []*expression.Column
	// TblColHists contains the Histogram of all original table columns,
	// it is converted from statisticTable, and used for IO/network cost estimating.
	TblColHists *statistics.HistColl
	//preferStoreType means the DataSource is enforced to which storage.
	preferStoreType int
}

// TableGather is a leaf logical operator of TiDB layer to gather
// tuples from TiKV regions.
type TableGather struct {
	logicalSchemaProducer
	Source *DataSource
}

// TableScan is the logical table scan operator for TiKV.
type TableScan struct {
	logicalSchemaProducer
	Source      *DataSource
	Handle      *expression.Column
	AccessConds expression.CNFExprs
	Ranges      []*ranger.Range
}

// accessPath indicates the way we access a table: by using single index, or by using multiple indexes,
// or just by using table scan.
type accessPath struct {
	index          *model.IndexInfo
	fullIdxCols    []*expression.Column
	fullIdxColLens []int
	idxCols        []*expression.Column
	idxColLens     []int
	ranges         []*ranger.Range
	// countAfterAccess is the row count after we apply range seek and before we use other filter to filter data.
	countAfterAccess float64
	// countAfterIndex is the row count after we apply filters on index and before we apply the table filters.
	countAfterIndex float64
	accessConds     []expression.Expression
	eqCondCount     int
	indexFilters    []expression.Expression
	tableFilters    []expression.Expression
	// isTablePath indicates whether this path is table path.
	isTablePath bool
	storeType   kv.StoreType
	// forced means this path is generated by `use/force index()`.
	forced bool
	// partialIndexPaths store all index access paths.
	// If there are extra filters, store them in tableFilters.
	partialIndexPaths []*accessPath
}

// getTablePath finds the TablePath from a group of accessPaths.
func getTablePath(paths []*accessPath) *accessPath {
	for _, path := range paths {
		if path.isTablePath {
			return path
		}
	}
	return nil
}

func (ds *DataSource) buildTableGather() LogicalPlan {
	ts := TableScan{Source: ds, Handle: ds.getHandleCol()}.Init(ds.ctx, ds.blockOffset)
	ts.SetSchema(ds.Schema())
	tg := TableGather{Source: ds}.Init(ds.ctx, ds.blockOffset)
	tg.SetSchema(ds.Schema())
	tg.SetChildren(ts)
	return tg
}

// Convert2Gathers builds logical TableGather and IndexGather(to be implemented) from DataSource.
func (ds *DataSource) Convert2Gathers() (gathers []LogicalPlan) {
	tg := ds.buildTableGather()
	gathers = append(gathers, tg)
	for _, path := range ds.possibleAccessPaths {
		if !path.isTablePath {
			// TODO: add IndexGather
		}
	}
	return gathers
}

// deriveTablePathStats will fulfill the information that the accessPath need.
// And it will check whether the primary key is covered only by point query.
// isIm indicates whether this function is called to generate the partial path for IndexMerge.
func (ds *DataSource) deriveTablePathStats(path *accessPath, conds []expression.Expression, isIm bool) (bool, error) {
	var err error
	sc := ds.ctx.GetSessionVars().StmtCtx
	path.countAfterAccess = float64(ds.statisticTable.Count)
	path.tableFilters = conds
	var pkCol *expression.Column
	columnLen := len(ds.schema.Columns)
	isUnsigned := false
	if ds.tableInfo.PKIsHandle {
		if pkColInfo := ds.tableInfo.GetPkColInfo(); pkColInfo != nil {
			isUnsigned = mysql.HasUnsignedFlag(pkColInfo.Flag)
			pkCol = expression.ColInfo2Col(ds.schema.Columns, pkColInfo)
		}
	} else if columnLen > 0 && ds.schema.Columns[columnLen-1].ID == model.ExtraHandleID {
		pkCol = ds.schema.Columns[columnLen-1]
	}
	if pkCol == nil {
		path.ranges = ranger.FullIntRange(isUnsigned)
		return false, nil
	}

	path.ranges = ranger.FullIntRange(isUnsigned)
	if len(conds) == 0 {
		return false, nil
	}
	path.accessConds, path.tableFilters = ranger.DetachCondsForColumn(ds.ctx, conds, pkCol)
	// If there's no access cond, we try to find that whether there's expression containing correlated column that
	// can be used to access data.
	corColInAccessConds := false
	if len(path.accessConds) == 0 {
		for i, filter := range path.tableFilters {
			eqFunc, ok := filter.(*expression.ScalarFunction)
			if !ok || eqFunc.FuncName.L != ast.EQ {
				continue
			}
			lCol, lOk := eqFunc.GetArgs()[0].(*expression.Column)
			if lOk && lCol.Equal(ds.ctx, pkCol) {
				_, rOk := eqFunc.GetArgs()[1].(*expression.CorrelatedColumn)
				if rOk {
					path.accessConds = append(path.accessConds, filter)
					path.tableFilters = append(path.tableFilters[:i], path.tableFilters[i+1:]...)
					corColInAccessConds = true
					break
				}
			}
			rCol, rOk := eqFunc.GetArgs()[1].(*expression.Column)
			if rOk && rCol.Equal(ds.ctx, pkCol) {
				_, lOk := eqFunc.GetArgs()[0].(*expression.CorrelatedColumn)
				if lOk {
					path.accessConds = append(path.accessConds, filter)
					path.tableFilters = append(path.tableFilters[:i], path.tableFilters[i+1:]...)
					corColInAccessConds = true
					break
				}
			}
		}
	}
	if corColInAccessConds {
		path.countAfterAccess = 1
		return true, nil
	}
	path.ranges, err = ranger.BuildTableRange(path.accessConds, sc, pkCol.RetType)
	if err != nil {
		return false, err
	}
	path.countAfterAccess, err = ds.statisticTable.GetRowCountByIntColumnRanges(sc, pkCol.ID, path.ranges)
	// If the `countAfterAccess` is less than `stats.RowCount`, there must be some inconsistent stats info.
	// We prefer the `stats.RowCount` because it could use more stats info to calculate the selectivity.
	if path.countAfterAccess < ds.stats.RowCount && !isIm {
		path.countAfterAccess = math.Min(ds.stats.RowCount/selectionFactor, float64(ds.statisticTable.Count))
	}
	// Check whether the primary key is covered by point query.
	noIntervalRange := true
	for _, ran := range path.ranges {
		if !ran.IsPoint(sc) {
			noIntervalRange = false
			break
		}
	}
	return noIntervalRange, err
}

// deriveIndexPathStats will fulfill the information that the accessPath need.
// And it will check whether this index is full matched by point query. We will use this check to
// determine whether we remove other paths or not.
// conds is the conditions used to generate the DetachRangeResult for path.
// isIm indicates whether this function is called to generate the partial path for IndexMerge.
func (ds *DataSource) deriveIndexPathStats(path *accessPath, conds []expression.Expression, isIm bool) (bool, error) {
	sc := ds.ctx.GetSessionVars().StmtCtx
	path.ranges = ranger.FullRange()
	path.countAfterAccess = float64(ds.statisticTable.Count)
	path.idxCols, path.idxColLens = expression.IndexInfo2PrefixCols(ds.Columns, ds.schema.Columns, path.index)
	path.fullIdxCols, path.fullIdxColLens = expression.IndexInfo2Cols(ds.Columns, ds.schema.Columns, path.index)
	if !path.index.Unique && !path.index.Primary && len(path.index.Columns) == len(path.idxCols) {
		handleCol := ds.getPKIsHandleCol()
		if handleCol != nil && !mysql.HasUnsignedFlag(handleCol.RetType.Flag) {
			path.idxCols = append(path.idxCols, handleCol)
			path.idxColLens = append(path.idxColLens, types.UnspecifiedLength)
		}
	}
	eqOrInCount := 0
	if len(path.idxCols) != 0 {
		res, err := ranger.DetachCondAndBuildRangeForIndex(ds.ctx, conds, path.idxCols, path.idxColLens)
		if err != nil {
			return false, err
		}
		path.ranges = res.Ranges
		path.accessConds = res.AccessConds
		path.tableFilters = res.RemainedConds
		path.eqCondCount = res.EqCondCount
		eqOrInCount = res.EqOrInCount
		path.countAfterAccess, err = ds.tableStats.HistColl.GetRowCountByIndexRanges(sc, path.index.ID, path.ranges)
		if err != nil {
			return false, err
		}
	} else {
		path.tableFilters = conds
	}
	if eqOrInCount == len(path.accessConds) {
		accesses, remained := path.splitCorColAccessCondFromFilters(eqOrInCount)
		path.accessConds = append(path.accessConds, accesses...)
		path.tableFilters = remained
		if len(accesses) > 0 && ds.statisticTable.Pseudo {
			path.countAfterAccess = ds.statisticTable.PseudoAvgCountPerValue()
		} else {
			selectivity := path.countAfterAccess / float64(ds.statisticTable.Count)
			for i := range accesses {
				col := path.idxCols[eqOrInCount+i]
				ndv := ds.getColumnNDV(col.ID)
				ndv *= selectivity
				if ndv < 1 {
					ndv = 1.0
				}
				path.countAfterAccess = path.countAfterAccess / ndv
			}
		}
	}
	path.indexFilters, path.tableFilters = splitIndexFilterConditions(path.tableFilters, path.fullIdxCols, path.fullIdxColLens, ds.tableInfo)
	// If the `countAfterAccess` is less than `stats.RowCount`, there must be some inconsistent stats info.
	// We prefer the `stats.RowCount` because it could use more stats info to calculate the selectivity.
	if path.countAfterAccess < ds.stats.RowCount && !isIm {
		path.countAfterAccess = math.Min(ds.stats.RowCount/selectionFactor, float64(ds.statisticTable.Count))
	}
	if path.indexFilters != nil {
		selectivity, _, err := ds.tableStats.HistColl.Selectivity(ds.ctx, path.indexFilters)
		if err != nil {
			logutil.BgLogger().Debug("calculate selectivity failed, use selection factor", zap.Error(err))
			selectivity = selectionFactor
		}
		if isIm {
			path.countAfterIndex = path.countAfterAccess * selectivity
		} else {
			path.countAfterIndex = math.Max(path.countAfterAccess*selectivity, ds.stats.RowCount)
		}
	}
	// Check whether there's only point query.
	noIntervalRanges := true
	haveNullVal := false
	for _, ran := range path.ranges {
		// Not point or the not full matched.
		if !ran.IsPoint(sc) || len(ran.HighVal) != len(path.index.Columns) {
			noIntervalRanges = false
			break
		}
		// Check whether there's null value.
		for i := 0; i < len(path.index.Columns); i++ {
			if ran.HighVal[i].IsNull() {
				haveNullVal = true
				break
			}
		}
		if haveNullVal {
			break
		}
	}
	return noIntervalRanges && !haveNullVal, nil
}

func (path *accessPath) splitCorColAccessCondFromFilters(eqOrInCount int) (access, remained []expression.Expression) {
	access = make([]expression.Expression, len(path.idxCols)-eqOrInCount)
	used := make([]bool, len(path.tableFilters))
	for i := eqOrInCount; i < len(path.idxCols); i++ {
		matched := false
		for j, filter := range path.tableFilters {
			if used[j] || !isColEqCorColOrConstant(filter, path.idxCols[i]) {
				continue
			}
			matched = true
			access[i-eqOrInCount] = filter
			if path.idxColLens[i] == types.UnspecifiedLength {
				used[j] = true
			}
			break
		}
		if !matched {
			access = access[:i-eqOrInCount]
			break
		}
	}
	for i, ok := range used {
		if !ok {
			remained = append(remained, path.tableFilters[i])
		}
	}
	return access, remained
}

// getEqOrInColOffset checks if the expression is a eq function that one side is constant or correlated column
// and another is column.
func isColEqCorColOrConstant(filter expression.Expression, col *expression.Column) bool {
	f, ok := filter.(*expression.ScalarFunction)
	if !ok || f.FuncName.L != ast.EQ {
		return false
	}
	if c, ok := f.GetArgs()[0].(*expression.Column); ok {
		if _, ok := f.GetArgs()[1].(*expression.Constant); ok {
			if col.Equal(nil, c) {
				return true
			}
		}
		if _, ok := f.GetArgs()[1].(*expression.CorrelatedColumn); ok {
			if col.Equal(nil, c) {
				return true
			}
		}
	}
	if c, ok := f.GetArgs()[1].(*expression.Column); ok {
		if _, ok := f.GetArgs()[0].(*expression.Constant); ok {
			if col.Equal(nil, c) {
				return true
			}
		}
		if _, ok := f.GetArgs()[0].(*expression.CorrelatedColumn); ok {
			if col.Equal(nil, c) {
				return true
			}
		}
	}
	return false
}

func (ds *DataSource) getPKIsHandleCol() *expression.Column {
	if !ds.tableInfo.PKIsHandle {
		// If the PKIsHandle is false, return the ExtraHandleColumn.
		for i, col := range ds.Columns {
			if col.ID == model.ExtraHandleID {
				return ds.schema.Columns[i]
			}
		}
		return nil
	}
	for i, col := range ds.Columns {
		if mysql.HasPriKeyFlag(col.Flag) {
			return ds.schema.Columns[i]
		}
	}
	return nil
}

func (ds *DataSource) getHandleCol() *expression.Column {
	if ds.handleCol != nil {
		return ds.handleCol
	}

	if !ds.tableInfo.PKIsHandle {
		ds.handleCol = ds.newExtraHandleSchemaCol()
		return ds.handleCol
	}

	for i, col := range ds.Columns {
		if mysql.HasPriKeyFlag(col.Flag) {
			ds.handleCol = ds.schema.Columns[i]
			break
		}
	}

	return ds.handleCol
}

// TableInfo returns the *TableInfo of data source.
func (ds *DataSource) TableInfo() *model.TableInfo {
	return ds.tableInfo
}

// LogicalUnionAll represents LogicalUnionAll plan.
type LogicalUnionAll struct {
	logicalSchemaProducer
}

// LogicalSort stands for the order by plan.
type LogicalSort struct {
	baseLogicalPlan

	ByItems []*ByItems
}

func (ls *LogicalSort) extractCorrelatedCols() []*expression.CorrelatedColumn {
	corCols := ls.baseLogicalPlan.extractCorrelatedCols()
	for _, item := range ls.ByItems {
		corCols = append(corCols, expression.ExtractCorColumns(item.Expr)...)
	}
	return corCols
}

// LogicalTopN represents a top-n plan.
type LogicalTopN struct {
	baseLogicalPlan

	ByItems []*ByItems
	Offset  uint64
	Count   uint64
}

// isLimit checks if TopN is a limit plan.
func (lt *LogicalTopN) isLimit() bool {
	return len(lt.ByItems) == 0
}

// LogicalLimit represents offset and limit plan.
type LogicalLimit struct {
	baseLogicalPlan

	Offset uint64
	Count  uint64
}

// LogicalLock represents a select lock plan.
type LogicalLock struct {
	baseLogicalPlan

	Lock         ast.SelectLockType
	tblID2Handle map[int64][]*expression.Column
}

// WindowFrame represents a window function frame.
type WindowFrame struct {
	Type  ast.FrameType
	Start *FrameBound
	End   *FrameBound
}

// FrameBound is the boundary of a frame.
type FrameBound struct {
	Type      ast.BoundType
	UnBounded bool
	Num       uint64
	// CalcFuncs is used for range framed windows.
	// We will build the date_add or date_sub functions for frames like `INTERVAL '2:30' MINUTE_SECOND FOLLOWING`,
	// and plus or minus for frames like `1 preceding`.
	CalcFuncs []expression.Expression
	// CmpFuncs is used to decide whether one row is included in the current frame.
	CmpFuncs []expression.CompareFunc
}

// LogicalWindow represents a logical window function plan.
type LogicalWindow struct {
	logicalSchemaProducer

	WindowFuncDescs []*aggregation.WindowFuncDesc
	PartitionBy     []property.Item
	OrderBy         []property.Item
	Frame           *WindowFrame
}

// GetWindowResultColumns returns the columns storing the result of the window function.
func (p *LogicalWindow) GetWindowResultColumns() []*expression.Column {
	return p.schema.Columns[p.schema.Len()-len(p.WindowFuncDescs):]
}

// extractCorColumnsBySchema only extracts the correlated columns that match the specified schema.
// e.g. If the correlated columns from plan are [t1.a, t2.a, t3.a] and specified schema is [t2.a, t2.b, t2.c],
// only [t2.a] is returned.
func extractCorColumnsBySchema(p LogicalPlan, schema *expression.Schema) []*expression.CorrelatedColumn {
	corCols := p.extractCorrelatedCols()
	resultCorCols := make([]*expression.CorrelatedColumn, schema.Len())
	for _, corCol := range corCols {
		idx := schema.ColumnIndex(&corCol.Column)
		if idx != -1 {
			if resultCorCols[idx] == nil {
				resultCorCols[idx] = &expression.CorrelatedColumn{
					Column: *schema.Columns[idx],
					Data:   new(types.Datum),
				}
			}
			corCol.Data = resultCorCols[idx].Data
		}
	}
	// Shrink slice. e.g. [col1, nil, col2, nil] will be changed to [col1, col2].
	length := 0
	for _, col := range resultCorCols {
		if col != nil {
			resultCorCols[length] = col
			length++
		}
	}
	return resultCorCols[:length]
}

// ShowContents stores the contents for the `SHOW` statement.
type ShowContents struct {
	Tp          ast.ShowStmtType // Databases/Tables/Columns/....
	DBName      string
	Table       *ast.TableName  // Used for showing columns.
	Column      *ast.ColumnName // Used for `desc table column`.
	IndexName   model.CIStr
	Flag        int                  // Some flag parsed from sql, such as FULL.
	User        *auth.UserIdentity   // Used for show grants.
	Roles       []*auth.RoleIdentity // Used for show grants.
	Full        bool
	IfNotExists bool // Used for `show create database if not exists`.

	GlobalScope bool // Used by show variables.
}

// LogicalShow represents a show plan.
type LogicalShow struct {
	logicalSchemaProducer
	ShowContents
}

// LogicalShowDDLJobs is for showing DDL job list.
type LogicalShowDDLJobs struct {
	logicalSchemaProducer

	JobNumber int64
}<|MERGE_RESOLUTION|>--- conflicted
+++ resolved
@@ -268,7 +268,6 @@
 	inputCount         float64 // inputCount is the input count of this plan.
 }
 
-<<<<<<< HEAD
 // CopyAggHints copies the aggHints from another LogicalAggregation.
 func (la *LogicalAggregation) CopyAggHints(agg *LogicalAggregation) {
 	// TODO: Copy the hint may make the un-applicable hint throw the
@@ -277,7 +276,8 @@
 	// partialAgg (in cascades planner) should share the same hint, instead
 	// of a copy.
 	la.aggHints = agg.aggHints
-=======
+}
+
 // GetGroupByCols returns the groupByCols. If the groupByCols haven't be collected,
 // this method would collect them at first. If the GroupByItems have been changed,
 // we should explicitly collect GroupByColumns before this method.
@@ -286,7 +286,6 @@
 		la.collectGroupByColumns()
 	}
 	return la.groupByCols
->>>>>>> 57930403
 }
 
 func (la *LogicalAggregation) extractCorrelatedCols() []*expression.CorrelatedColumn {
