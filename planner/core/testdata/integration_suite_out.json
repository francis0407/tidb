[
  {
    "Name": "TestPushLimitDownIndexLookUpReader",
    "Cases": [
      {
        "SQL": "explain select * from tbl use index(idx_b_c) where b > 1 limit 2,1",
        "Plan": [
          "IndexLookUp_14 1.00 root limit embedded(offset:2, count:1)",
          "├─Limit_13(Build) 3.00 cop[tikv] offset:0, count:3",
          "│ └─IndexRangeScan_11 3.00 cop[tikv] table:tbl, index:b, c, range:(1,+inf], keep order:false",
          "└─TableRowIDScan_12(Probe) 1.00 cop[tikv] table:tbl, keep order:false, stats:pseudo"
        ]
      },
      {
        "SQL": "explain select * from tbl use index(idx_b_c) where b > 1 order by b desc limit 2,1",
        "Plan": [
          "Projection_25 1.00 root test.tbl.a, test.tbl.b, test.tbl.c",
          "└─IndexLookUp_24 1.00 root limit embedded(offset:2, count:1)",
          "  ├─Limit_23(Build) 3.00 cop[tikv] offset:0, count:3",
          "  │ └─IndexRangeScan_21 3.00 cop[tikv] table:tbl, index:b, c, range:(1,+inf], keep order:true, desc",
          "  └─TableRowIDScan_22(Probe) 1.00 cop[tikv] table:tbl, keep order:false, stats:pseudo"
        ]
      },
      {
        "SQL": "explain select * from tbl use index(idx_b_c) where b > 1 and c > 1 limit 2,1",
        "Plan": [
          "IndexLookUp_15 1.00 root limit embedded(offset:2, count:1)",
          "├─Limit_14(Build) 3.00 cop[tikv] offset:0, count:3",
          "│ └─Selection_13 3.00 cop[tikv] gt(test.tbl.c, 1)",
          "│   └─IndexRangeScan_11 3.75 cop[tikv] table:tbl, index:b, c, range:(1,+inf], keep order:false",
          "└─TableRowIDScan_12(Probe) 1.00 cop[tikv] table:tbl, keep order:false, stats:pseudo"
        ]
      },
      {
        "SQL": "explain select * from tbl use index(idx_b_c) where b > 1 and a > 1 limit 2,1",
        "Plan": [
          "Limit_9 1.00 root offset:2, count:1",
          "└─IndexLookUp_15 3.00 root ",
          "  ├─IndexRangeScan_11(Build) 3.75 cop[tikv] table:tbl, index:b, c, range:(1,+inf], keep order:false",
          "  └─Limit_14(Probe) 3.00 cop[tikv] offset:0, count:3",
          "    └─Selection_13 3.00 cop[tikv] gt(test.tbl.a, 1)",
          "      └─TableRowIDScan_12 3.75 cop[tikv] table:tbl, keep order:false"
        ]
      }
    ]
  },
  {
    "Name": "TestIsFromUnixtimeNullRejective",
    "Cases": [
      {
        "SQL": "explain select * from t t1 left join t t2 on t1.a=t2.a where from_unixtime(t2.b);",
        "Plan": [
          "HashLeftJoin_8 9990.00 root inner join, inner:Selection_13, equal:[eq(test.t.a, test.t.a)]",
          "├─Selection_13(Build) 7992.00 root from_unixtime(cast(test.t.b))",
          "│ └─TableReader_16 9990.00 root data:Selection_15",
          "│   └─Selection_15 9990.00 cop[tikv] not(isnull(test.t.a))",
          "│     └─TableFullScan_14 10000.00 cop[tikv] table:t2, keep order:false, stats:pseudo",
          "└─TableReader_12(Probe) 9990.00 root data:Selection_11",
          "  └─Selection_11 9990.00 cop[tikv] not(isnull(test.t.a))",
          "    └─TableFullScan_10 10000.00 cop[tikv] table:t1, keep order:false, stats:pseudo"
        ]
      }
    ]
  },
  {
    "Name": "TestSimplifyOuterJoinWithCast",
    "Cases": [
      {
        "SQL": "explain select * from t t1 left join t t2 on t1.a = t2.a where cast(t1.b as date) >= '2019-01-01'",
        "Plan": [
          "HashLeftJoin_8 10000.00 root left outer join, inner:TableReader_11 (REVERSED), equal:[eq(test.t.a, test.t.a)]",
          "├─TableReader_11(Build) 8000.00 root data:Selection_10",
          "│ └─Selection_10 8000.00 cop[tikv] ge(cast(test.t.b), 2019-01-01 00:00:00.000000)",
          "│   └─TableFullScan_9 10000.00 cop[tikv] table:t1, keep order:false, stats:pseudo",
          "└─TableReader_13(Probe) 10000.00 root data:TableFullScan_12",
          "  └─TableFullScan_12 10000.00 cop[tikv] table:t2, keep order:false, stats:pseudo"
        ]
      }
    ]
  },
  {
    "Name": "TestMaxMinEliminate",
    "Cases": [
      {
        "SQL": "explain (select max(a) from t) union (select min(a) from t)",
        "Plan": [
          "HashAgg_19 2.00 root group by:Column#5, funcs:firstrow(Column#5)->Column#5",
          "└─Union_20 2.00 root ",
          "  ├─StreamAgg_26 1.00 root funcs:max(test.t.a)->Column#4",
          "  │ └─Limit_30 1.00 root offset:0, count:1",
          "  │   └─TableReader_40 1.00 root data:Limit_39",
          "  │     └─Limit_39 1.00 cop[tikv] offset:0, count:1",
          "  │       └─TableFullScan_38 1.00 cop[tikv] table:t, keep order:true, desc, stats:pseudo",
          "  └─StreamAgg_48 1.00 root funcs:min(test.t.a)->Column#2",
          "    └─Limit_52 1.00 root offset:0, count:1",
          "      └─TableReader_62 1.00 root data:Limit_61",
          "        └─Limit_61 1.00 cop[tikv] offset:0, count:1",
          "          └─TableFullScan_60 1.00 cop[tikv] table:t, keep order:true, stats:pseudo"
        ]
      }
    ]
  },
  {
    "Name": "TestIndexJoinUniqueCompositeIndex",
    "Cases": [
      {
        "SQL": "explain select /*+ TIDB_INLJ(t2) */ * from t1 join t2 on t1.a = t2.a and t1.c = t2.c",
        "Plan": [
          "IndexJoin_9 2.00 root inner join, inner:IndexLookUp_8, outer key:test.t1.a, inner key:test.t2.a, other cond:eq(test.t1.c, test.t2.c)",
          "├─TableReader_19(Build) 1.00 root data:TableFullScan_18",
          "│ └─TableFullScan_18 1.00 cop[tikv] table:t1, keep order:false",
          "└─IndexLookUp_8(Probe) 2.00 root ",
          "  ├─IndexRangeScan_6(Build) 2.00 cop[tikv] table:t2, index:a, b, range: decided by [eq(test.t2.a, test.t1.a)], keep order:false",
          "  └─TableRowIDScan_7(Probe) 2.00 cop[tikv] table:t2, keep order:false"
        ]
      },
      {
        "SQL": "explain select /*+ TIDB_INLJ(t2) */ * from t1 join t2 on t1.a = t2.a and t1.c <= t2.b",
        "Plan": [
          "IndexJoin_9 2.00 root inner join, inner:IndexLookUp_8, outer key:test.t1.a, inner key:test.t2.a, other cond:le(test.t1.c, test.t2.b)",
          "├─TableReader_19(Build) 1.00 root data:TableFullScan_18",
          "│ └─TableFullScan_18 1.00 cop[tikv] table:t1, keep order:false",
          "└─IndexLookUp_8(Probe) 2.00 root ",
          "  ├─IndexRangeScan_6(Build) 2.00 cop[tikv] table:t2, index:a, b, range: decided by [eq(test.t2.a, test.t1.a) le(test.t1.c, test.t2.b)], keep order:false",
          "  └─TableRowIDScan_7(Probe) 2.00 cop[tikv] table:t2, keep order:false"
        ]
      },
      {
        "SQL": "explain select /*+ TIDB_INLJ(t2) */ * from t1 join t2 on t1.a = t2.a and t2.b = 1",
        "Plan": [
          "IndexJoin_9 1.00 root inner join, inner:IndexLookUp_8, outer key:test.t1.a, inner key:test.t2.a",
          "├─TableReader_19(Build) 1.00 root data:TableFullScan_18",
          "│ └─TableFullScan_18 1.00 cop[tikv] table:t1, keep order:false",
          "└─IndexLookUp_8(Probe) 1.00 root ",
          "  ├─IndexRangeScan_6(Build) 1.00 cop[tikv] table:t2, index:a, b, range: decided by [eq(test.t2.a, test.t1.a) eq(test.t2.b, 1)], keep order:false",
          "  └─TableRowIDScan_7(Probe) 1.00 cop[tikv] table:t2, keep order:false"
        ]
      }
    ]
  },
  {
    "Name": "TestPartitionTableStats",
    "Cases": [
      {
        "SQL": "explain select * from t order by a",
        "Result": [
          "Sort_8 10005.00 root test.t.a:asc",
          "└─Union_11 10005.00 root ",
          "  ├─TableReader_13 10000.00 root data:TableFullScan_12",
          "  │ └─TableFullScan_12 10000.00 cop[tikv] table:t, partition:p0, keep order:false, stats:pseudo",
          "  ├─TableReader_15 1.00 root data:TableFullScan_14",
          "  │ └─TableFullScan_14 1.00 cop[tikv] table:t, partition:p1, keep order:false",
          "  └─TableReader_17 4.00 root data:TableFullScan_16",
          "    └─TableFullScan_16 4.00 cop[tikv] table:t, partition:p2, keep order:false"
        ]
      },
      {
        "SQL": "select * from t order by a",
        "Result": [
          "15 5",
          "21 1",
          "22 2",
          "23 3",
          "24 4"
        ]
      },
      {
        "SQL": "explain select * from t order by a limit 3",
        "Result": [
          "TopN_16 3.00 root test.t.a:asc, offset:0, count:3",
          "└─Union_20 7.00 root ",
          "  ├─TopN_21 3.00 root test.t.a:asc, offset:0, count:3",
          "  │ └─TableReader_29 3.00 root data:TopN_28",
          "  │   └─TopN_28 3.00 cop[tikv] test.t.a:asc, offset:0, count:3",
          "  │     └─TableFullScan_27 10000.00 cop[tikv] table:t, partition:p0, keep order:false, stats:pseudo",
          "  ├─TopN_34 1.00 root test.t.a:asc, offset:0, count:3",
          "  │ └─TableReader_42 1.00 root data:TableFullScan_41",
          "  │   └─TableFullScan_41 1.00 cop[tikv] table:t, partition:p1, keep order:false",
          "  └─TopN_43 3.00 root test.t.a:asc, offset:0, count:3",
          "    └─TableReader_51 3.00 root data:TopN_50",
          "      └─TopN_50 3.00 cop[tikv] test.t.a:asc, offset:0, count:3",
          "        └─TableFullScan_49 4.00 cop[tikv] table:t, partition:p2, keep order:false"
        ]
      },
      {
        "SQL": "select * from t order by a limit 3",
        "Result": [
          "15 5",
          "21 1",
          "22 2"
        ]
      }
    ]
  },
  {
    "Name": "TestIndexMerge",
    "Cases": [
      {
        "SQL": "explain select /*+ USE_INDEX_MERGE(t, a, b) */ * from t where a = 1 or b = 2",
        "Plan": [
          "IndexMerge_8 2.00 root ",
          "├─IndexRangeScan_5 1.00 cop[tikv] table:t, index:a, range:[1,1], keep order:false, stats:pseudo",
          "├─IndexRangeScan_6 1.00 cop[tikv] table:t, index:b, range:[2,2], keep order:false, stats:pseudo",
          "└─TableRowIDScan_7 2.00 cop[tikv] table:t, keep order:false, stats:pseudo"
        ]
      }
    ]
  },
  {
    "Name": "TestReadFromStorageHint",
    "Cases": [
      {
        "SQL": "desc select avg(a) from t",
        "Plan": [
          "StreamAgg_24 1.00 root funcs:avg(Column#7, Column#8)->Column#4",
          "└─TableReader_25 1.00 root data:StreamAgg_8",
          "  └─StreamAgg_8 1.00 cop[tiflash] funcs:count(test.t.a)->Column#7, funcs:sum(test.t.a)->Column#8",
          "    └─TableFullScan_22 10000.00 cop[tiflash] table:t, keep order:false, stats:pseudo"
        ],
        "Warn": null
      },
      {
        "SQL": "desc select /*+ read_from_storage(tiflash[t]) */ avg(a) from t",
        "Plan": [
          "StreamAgg_16 1.00 root funcs:avg(Column#7, Column#8)->Column#4",
          "└─TableReader_17 1.00 root data:StreamAgg_8",
          "  └─StreamAgg_8 1.00 cop[tiflash] funcs:count(test.t.a)->Column#7, funcs:sum(test.t.a)->Column#8",
          "    └─TableFullScan_15 10000.00 cop[tiflash] table:t, keep order:false, stats:pseudo"
        ],
        "Warn": null
      },
      {
        "SQL": "desc select /*+ read_from_storage(tiflash[t]) */ sum(a) from t",
        "Plan": [
          "StreamAgg_16 1.00 root funcs:sum(Column#6)->Column#4",
          "└─TableReader_17 1.00 root data:StreamAgg_8",
          "  └─StreamAgg_8 1.00 cop[tiflash] funcs:sum(test.t.a)->Column#6",
          "    └─TableFullScan_15 10000.00 cop[tiflash] table:t, keep order:false, stats:pseudo"
        ],
        "Warn": null
      },
      {
        "SQL": "desc select /*+ read_from_storage(tiflash[t]) */ sum(a+1) from t",
        "Plan": [
          "StreamAgg_16 1.00 root funcs:sum(Column#6)->Column#4",
          "└─TableReader_17 1.00 root data:StreamAgg_8",
          "  └─StreamAgg_8 1.00 cop[tiflash] funcs:sum(plus(test.t.a, 1))->Column#6",
          "    └─TableFullScan_15 10000.00 cop[tiflash] table:t, keep order:false, stats:pseudo"
        ],
        "Warn": null
      },
      {
        "SQL": "desc select /*+ read_from_storage(tiflash[t]) */ sum(isnull(a)) from t",
        "Plan": [
          "StreamAgg_16 1.00 root funcs:sum(Column#6)->Column#4",
          "└─TableReader_17 1.00 root data:StreamAgg_8",
          "  └─StreamAgg_8 1.00 cop[tiflash] funcs:sum(isnull(test.t.a))->Column#6",
          "    └─TableFullScan_15 10000.00 cop[tiflash] table:t, keep order:false, stats:pseudo"
        ],
        "Warn": null
      },
      {
        "SQL": "desc select * from tt where (tt.a > 1 and tt.a < 20) or (tt.a >= 30 and tt.a < 55)",
        "Plan": [
          "TableReader_8 44.00 root data:TableRangeScan_7",
          "└─TableRangeScan_7 44.00 cop[tiflash] table:tt, range:(1,20), [30,55), keep order:false, stats:pseudo"
        ],
        "Warn": null
      },
      {
        "SQL": "desc select /*+ read_from_storage(tiflash[tt]) */ * from tt where (tt.a > 1 and tt.a < 20) or (tt.a >= 30 and tt.a < 55)",
        "Plan": [
          "TableReader_6 44.00 root data:TableRangeScan_5",
          "└─TableRangeScan_5 44.00 cop[tiflash] table:tt, range:(1,20), [30,55), keep order:false, stats:pseudo"
        ],
        "Warn": null
      },
      {
        "SQL": "desc select * from ttt order by ttt.a desc",
        "Plan": [
          "TableReader_13 10000.00 root data:TableFullScan_12",
          "└─TableFullScan_12 10000.00 cop[tikv] table:ttt, keep order:true, desc, stats:pseudo"
        ],
        "Warn": null
      },
      {
        "SQL": "desc select /*+ read_from_storage(tiflash[ttt]) */ * from ttt order by ttt.a desc",
        "Plan": [
          "Sort_4 10000.00 root test.ttt.a:desc",
          "└─TableReader_8 10000.00 root data:TableFullScan_7",
          "  └─TableFullScan_7 10000.00 cop[tiflash] table:ttt, keep order:false, stats:pseudo"
        ],
        "Warn": null
      },
      {
        "SQL": "desc select /*+ read_from_storage(tiflash[ttt]) */ * from ttt order by ttt.a",
        "Plan": [
          "TableReader_11 10000.00 root data:TableFullScan_10",
          "└─TableFullScan_10 10000.00 cop[tiflash] table:ttt, keep order:true, stats:pseudo"
        ],
        "Warn": null
      }
    ]
  },
  {
    "Name": "TestReadFromStorageHintAndIsolationRead",
    "Cases": [
      {
        "SQL": "desc select /*+ read_from_storage(tikv[t], tiflash[t]) */ avg(a) from t",
        "Plan": [
          "StreamAgg_20 1.00 root funcs:avg(Column#7, Column#8)->Column#4",
          "└─IndexReader_21 1.00 root index:StreamAgg_8",
          "  └─StreamAgg_8 1.00 cop[tikv] funcs:avg(test.t.a)->Column#7",
          "    └─IndexFullScan_19 10000.00 cop[tikv] table:t, index:a, keep order:false, stats:pseudo"
        ],
        "Warn": [
          "[planner:1815]Storage hints are conflict, you can only specify one storage type of table test.t"
        ]
      },
      {
        "SQL": "desc select /*+ read_from_storage(tikv[t]) */ avg(a) from t",
        "Plan": [
          "StreamAgg_20 1.00 root funcs:avg(Column#7, Column#8)->Column#4",
          "└─IndexReader_21 1.00 root index:StreamAgg_8",
          "  └─StreamAgg_8 1.00 cop[tikv] funcs:avg(test.t.a)->Column#7",
          "    └─IndexFullScan_19 10000.00 cop[tikv] table:t, index:a, keep order:false, stats:pseudo"
        ],
        "Warn": null
      },
      {
        "SQL": "desc select /*+ read_from_storage(tiflash[t]) */ avg(a) from t",
        "Plan": [
          "StreamAgg_20 1.00 root funcs:avg(Column#7, Column#8)->Column#4",
          "└─IndexReader_21 1.00 root index:StreamAgg_8",
          "  └─StreamAgg_8 1.00 cop[tikv] funcs:avg(test.t.a)->Column#7",
          "    └─IndexFullScan_19 10000.00 cop[tikv] table:t, index:a, keep order:false, stats:pseudo"
        ],
        "Warn": [
          "[planner:1815]No available path for table test.t with the store type tiflash of the hint /*+ read_from_storage */, please check the status of the table replica and variable value of tidb_isolation_read_engines(map[0:{}])"
        ]
      }
    ]
  },
  {
<<<<<<< HEAD
    "Name": "TestSubqueryWithTopN",
    "Cases": [
      {
        "SQL": "desc select t1.b from t t1 where t1.b in (select t2.a from t t2 order by t1.a+t2.a limit 1)",
        "Plan": [
          "Projection_11 9990.00 root test.t.b",
          "└─Apply_13 9990.00 root semi join, inner:Selection_17, equal:[eq(test.t.b, test.t.a)]",
          "  ├─TableReader_16 9990.00 root data:Selection_15",
          "  │ └─Selection_15 9990.00 cop[tikv] not(isnull(test.t.b))",
          "  │   └─TableFullScan_14 10000.00 cop[tikv] table:t1, keep order:false, stats:pseudo",
          "  └─Selection_17 0.80 root not(isnull(test.t.a))",
          "    └─Projection_26 1.00 root test.t.a",
          "      └─TopN_18 1.00 root Column#7:asc, offset:0, count:1",
          "        └─Projection_27 1.00 root test.t.a, plus(test.t.a, test.t.a)->Column#7",
          "          └─TableReader_23 1.00 root data:TopN_22",
          "            └─TopN_22 1.00 cop[tikv] plus(test.t.a, test.t.a):asc, offset:0, count:1",
          "              └─TableFullScan_21 10000.00 cop[tikv] table:t2, keep order:false, stats:pseudo"
=======
    "Name": "TestIndexJoinTableRange",
    "Cases": [
      {
        "SQL": "desc select /*+ TIDB_INLJ(t2)*/ * from t1, t2 where t1.a = t2.a and t1.b = t2.b",
        "Plan": [
          "IndexJoin_12 12487.50 root inner join, inner:TableReader_11, outer key:test.t1.a, inner key:test.t2.a, other cond:eq(test.t1.b, test.t2.b)",
          "├─IndexReader_21(Build) 9990.00 root index:IndexFullScan_20",
          "│ └─IndexFullScan_20 9990.00 cop[tikv] table:t1, index:b, keep order:false, stats:pseudo",
          "└─TableReader_11(Probe) 1.00 root data:Selection_10",
          "  └─Selection_10 1.00 cop[tikv] not(isnull(test.t2.b))",
          "    └─TableRangeScan_9 1.00 cop[tikv] table:t2, range: decided by [test.t1.a], keep order:false, stats:pseudo"
        ]
      },
      {
        "SQL": "desc select /*+ TIDB_INLJ(t2)*/ * from t1, t2 where t1.a = t2.a and t1.b = t2.a and t1.b = t2.b",
        "Plan": [
          "IndexJoin_12 12487.50 root inner join, inner:TableReader_11, outer key:test.t1.a, test.t1.b, inner key:test.t2.a, test.t2.a, other cond:eq(test.t1.b, test.t2.b)",
          "├─IndexReader_21(Build) 9990.00 root index:IndexFullScan_20",
          "│ └─IndexFullScan_20 9990.00 cop[tikv] table:t1, index:b, keep order:false, stats:pseudo",
          "└─TableReader_11(Probe) 1.00 root data:Selection_10",
          "  └─Selection_10 1.00 cop[tikv] not(isnull(test.t2.b))",
          "    └─TableRangeScan_9 1.00 cop[tikv] table:t2, range: decided by [test.t1.a test.t1.b], keep order:false, stats:pseudo"
>>>>>>> 9e98f706
        ]
      }
    ]
  }
]<|MERGE_RESOLUTION|>--- conflicted
+++ resolved
@@ -342,25 +342,6 @@
     ]
   },
   {
-<<<<<<< HEAD
-    "Name": "TestSubqueryWithTopN",
-    "Cases": [
-      {
-        "SQL": "desc select t1.b from t t1 where t1.b in (select t2.a from t t2 order by t1.a+t2.a limit 1)",
-        "Plan": [
-          "Projection_11 9990.00 root test.t.b",
-          "└─Apply_13 9990.00 root semi join, inner:Selection_17, equal:[eq(test.t.b, test.t.a)]",
-          "  ├─TableReader_16 9990.00 root data:Selection_15",
-          "  │ └─Selection_15 9990.00 cop[tikv] not(isnull(test.t.b))",
-          "  │   └─TableFullScan_14 10000.00 cop[tikv] table:t1, keep order:false, stats:pseudo",
-          "  └─Selection_17 0.80 root not(isnull(test.t.a))",
-          "    └─Projection_26 1.00 root test.t.a",
-          "      └─TopN_18 1.00 root Column#7:asc, offset:0, count:1",
-          "        └─Projection_27 1.00 root test.t.a, plus(test.t.a, test.t.a)->Column#7",
-          "          └─TableReader_23 1.00 root data:TopN_22",
-          "            └─TopN_22 1.00 cop[tikv] plus(test.t.a, test.t.a):asc, offset:0, count:1",
-          "              └─TableFullScan_21 10000.00 cop[tikv] table:t2, keep order:false, stats:pseudo"
-=======
     "Name": "TestIndexJoinTableRange",
     "Cases": [
       {
@@ -383,7 +364,6 @@
           "└─TableReader_11(Probe) 1.00 root data:Selection_10",
           "  └─Selection_10 1.00 cop[tikv] not(isnull(test.t2.b))",
           "    └─TableRangeScan_9 1.00 cop[tikv] table:t2, range: decided by [test.t1.a test.t1.b], keep order:false, stats:pseudo"
->>>>>>> 9e98f706
         ]
       }
     ]
