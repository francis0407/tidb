// Copyright 2019 PingCAP, Inc.
//
// Licensed under the Apache License, Version 2.0 (the "License");
// you may not use this file except in compliance with the License.
// You may obtain a copy of the License at
//
//     http://www.apache.org/licenses/LICENSE-2.0
//
// Unless required by applicable law or agreed to in writing, software
// distributed under the License is distributed on an "AS IS" BASIS,
// See the License for the specific language governing permissions and
// limitations under the License.

package implementation

import (
	plannercore "github.com/pingcap/tidb/planner/core"
	"github.com/pingcap/tidb/planner/memo"
)

// ProjectionImpl is the implementation of PhysicalProjection.
type ProjectionImpl struct {
	baseImpl
}

// NewProjectionImpl creates a new projection Implementation.
func NewProjectionImpl(proj *plannercore.PhysicalProjection) *ProjectionImpl {
	return &ProjectionImpl{baseImpl{plan: proj}}
}

// ShowImpl is the Implementation of PhysicalShow.
type ShowImpl struct {
	baseImpl
}

// NewShowImpl creates a new ShowImpl.
func NewShowImpl(show *plannercore.PhysicalShow) *ShowImpl {
	return &ShowImpl{baseImpl: baseImpl{plan: show}}
}

// TiDBSelectionImpl is the implementation of PhysicalSelection in TiDB layer.
type TiDBSelectionImpl struct {
	baseImpl
}

// CalcCost implements Implementation CalcCost interface.
func (sel *TiDBSelectionImpl) CalcCost(outCount float64, children ...memo.Implementation) float64 {
	sel.cost = children[0].GetPlan().Stats().RowCount*sel.plan.SCtx().GetSessionVars().CPUFactor + children[0].GetCost()
	return sel.cost
}

// NewTiDBSelectionImpl creates a new TiDBSelectionImpl.
func NewTiDBSelectionImpl(sel *plannercore.PhysicalSelection) *TiDBSelectionImpl {
	return &TiDBSelectionImpl{baseImpl{plan: sel}}
}

// TiKVSelectionImpl is the implementation of PhysicalSelection in TiKV layer.
type TiKVSelectionImpl struct {
	baseImpl
}

// CalcCost implements Implementation CalcCost interface.
func (sel *TiKVSelectionImpl) CalcCost(outCount float64, children ...memo.Implementation) float64 {
	sel.cost = children[0].GetPlan().Stats().RowCount*sel.plan.SCtx().GetSessionVars().CopCPUFactor + children[0].GetCost()
	return sel.cost
}

// NewTiKVSelectionImpl creates a new TiKVSelectionImpl.
func NewTiKVSelectionImpl(sel *plannercore.PhysicalSelection) *TiKVSelectionImpl {
	return &TiKVSelectionImpl{baseImpl{plan: sel}}
}

// TiDBHashAggImpl is the implementation of PhysicalHashAgg in TiDB layer.
type TiDBHashAggImpl struct {
	baseImpl
}

// CalcCost implements Implementation CalcCost interface.
func (agg *TiDBHashAggImpl) CalcCost(outCount float64, children ...memo.Implementation) float64 {
	hashAgg := agg.plan.(*plannercore.PhysicalHashAgg)
	selfCost := hashAgg.GetCost(children[0].GetPlan().Stats().RowCount, true)
	agg.cost = selfCost + children[0].GetCost()
	return agg.cost
}

// AttachChildren implements Implementation AttachChildren interface.
func (agg *TiDBHashAggImpl) AttachChildren(children ...memo.Implementation) memo.Implementation {
	hashAgg := agg.plan.(*plannercore.PhysicalHashAgg)
	hashAgg.SetChildren(children[0].GetPlan())
	// Inject extraProjection if the AggFuncs or GroupByItems contain ScalarFunction.
	plannercore.InjectProjBelowAgg(hashAgg, hashAgg.AggFuncs, hashAgg.GroupByItems)
	return agg
}

// NewTiDBHashAggImpl creates a new TiDBHashAggImpl.
func NewTiDBHashAggImpl(agg *plannercore.PhysicalHashAgg) *TiDBHashAggImpl {
	return &TiDBHashAggImpl{baseImpl{plan: agg}}
}

<<<<<<< HEAD
// TiKVHashAggImpl is the implementation of PhysicalHashAgg in TiKV layer.
type TiKVHashAggImpl struct {
	baseImpl
}

// CalcCost implements Implementation CalcCost interface.
func (agg *TiKVHashAggImpl) CalcCost(outCount float64, children ...memo.Implementation) float64 {
	hashAgg := agg.plan.(*plannercore.PhysicalHashAgg)
	selfCost := hashAgg.GetCost(children[0].GetPlan().Stats().RowCount, false)
	agg.cost = selfCost + children[0].GetCost()
	return agg.cost
}

// NewTiKVHashAggImpl creates a new TiKVHashAggImpl.
func NewTiKVHashAggImpl(agg *plannercore.PhysicalHashAgg) *TiKVHashAggImpl {
	return &TiKVHashAggImpl{baseImpl{plan: agg}}
=======
// LimitImpl is the implementation of PhysicalLimit. Since PhysicalLimit on different
// engines have the same behavior, and we don't calculate the cost of `Limit`, we only
// have one Implementation for it.
type LimitImpl struct {
	baseImpl
}

// NewLimitImpl creates a new LimitImpl.
func NewLimitImpl(limit *plannercore.PhysicalLimit) *LimitImpl {
	return &LimitImpl{baseImpl{plan: limit}}
>>>>>>> 3712664d
}<|MERGE_RESOLUTION|>--- conflicted
+++ resolved
@@ -97,7 +97,6 @@
 	return &TiDBHashAggImpl{baseImpl{plan: agg}}
 }
 
-<<<<<<< HEAD
 // TiKVHashAggImpl is the implementation of PhysicalHashAgg in TiKV layer.
 type TiKVHashAggImpl struct {
 	baseImpl
@@ -114,7 +113,8 @@
 // NewTiKVHashAggImpl creates a new TiKVHashAggImpl.
 func NewTiKVHashAggImpl(agg *plannercore.PhysicalHashAgg) *TiKVHashAggImpl {
 	return &TiKVHashAggImpl{baseImpl{plan: agg}}
-=======
+}
+
 // LimitImpl is the implementation of PhysicalLimit. Since PhysicalLimit on different
 // engines have the same behavior, and we don't calculate the cost of `Limit`, we only
 // have one Implementation for it.
@@ -125,5 +125,4 @@
 // NewLimitImpl creates a new LimitImpl.
 func NewLimitImpl(limit *plannercore.PhysicalLimit) *LimitImpl {
 	return &LimitImpl{baseImpl{plan: limit}}
->>>>>>> 3712664d
 }