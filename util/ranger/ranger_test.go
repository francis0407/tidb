--- conflicted
+++ resolved
@@ -1106,19 +1106,11 @@
 		"  ├─TableReader_15 2.00 root data:TableScan_14",
 		"  │ └─TableScan_14 2.00 cop table:t, range:[-inf,+inf], keep order:false",
 		"  └─StreamAgg_20 1.00 root funcs:count(1)",
-<<<<<<< HEAD
-		"    └─IndexJoin_34 2.00 root inner join, inner:TableReader_33, outer key:test.s.a, inner key:test.t1.a",
-		"      ├─IndexReader_27 2.00 root index:IndexScan_26",
-		"      │ └─IndexScan_26 2.00 cop table:s, index:b, c, d, range: decided by [eq(test.s.b, 1) in(test.s.c, 1, 2) eq(test.s.d, test.t.a)], keep order:false",
-		"      └─TableReader_33 1.00 root data:TableScan_32",
-		"        └─TableScan_32 1.00 cop table:t1, range: decided by [test.s.a], keep order:false",
-=======
 		"    └─IndexMergeJoin_40 2.00 root inner join, inner:TableReader_38, outer key:test.s.a, inner key:test.t1.a",
 		"      ├─IndexReader_31 2.00 root index:IndexScan_30",
 		"      │ └─IndexScan_30 2.00 cop table:s, index:b, c, d, range: decided by [eq(test.s.b, 1) in(test.s.c, 1, 2) eq(test.s.d, test.t.a)], keep order:false",
 		"      └─TableReader_38 1.00 root data:TableScan_37",
 		"        └─TableScan_37 1.00 cop table:t1, range: decided by [test.s.a], keep order:true",
->>>>>>> 84506135
 	))
 	testKit.MustQuery("select t.e in (select count(*) from t s use index(idx), t t1 where s.b = 1 and s.c in (1, 2) and s.d = t.a and s.a = t1.a) from t").Check(testkit.Rows(
 		"1",
